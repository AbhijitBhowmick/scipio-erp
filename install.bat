<<<<<<< HEAD
echo off
rem #####################################################################
rem Licensed to the Apache Software Foundation (ASF) under one
rem or more contributor license agreements.  See the NOTICE file
rem distributed with this work for additional information
rem regarding copyright ownership.  The ASF licenses this file
rem to you under the Apache License, Version 2.0 (the
rem "License"); you may not use this file except in compliance
rem with the License.  You may obtain a copy of the License at
rem
rem http://www.apache.org/licenses/LICENSE-2.0
rem
rem Unless required by applicable law or agreed to in writing,
rem software distributed under the License is distributed on an
rem "AS IS" BASIS, WITHOUT WARRANTIES OR CONDITIONS OF ANY
rem KIND, either express or implied.  See the License for the
rem specific language governing permissions and limitations
rem under the License.
rem #####################################################################

%~d0
set SCIPIO_HOME=%~p0
:MENU
CLS
ECHO   _____    _____   _   _____    _    ____      _____   _____    _____
ECHO  / ____^|  / ____^| ^| ^| ^|  __ \  ^| ^|  / __ \    ^|  ___^| ^|  __ \  ^|  __ \
ECHO ^| (___   ^| ^|      ^| ^| ^| ^|__) ^| ^| ^| ^| ^|  ^| ^|   ^| ^|___  ^| ^|__) ^| ^| ^|__) ^|
ECHO  \___ \  ^| ^|      ^| ^| ^|  ___/  ^| ^| ^| ^|  ^| ^|   ^|  ___^| ^|  _  /  ^|  ___/
ECHO  ____) ^| ^| ^|____  ^| ^| ^| ^|      ^| ^| ^| ^|__^| ^|   ^| ^|___  ^| ^| \ \  ^| ^|
ECHO ^|_____/   \_____^| ^|_^| ^|_^|      ^|_^|  \____/    ^|_____^| ^|_^|  \_\ ^|_^|
ECHO. 
ECHO.
ECHO. 
ECHO ============ INSTALLER ==============
ECHO.
ECHO Please make a selection
ECHO -------------------------------------
ECHO 1.  Install for development [compile, load seed ^& demo data]
ECHO 2.  Install for production [compile, load seed  ^& create-admin-user-login]
ECHO -------------------------------------
ECHO 3.  Recompile [compile]
ECHO 4.  List compiler information 
ECHO.
ECHO ==========PRESS 'Q' TO QUIT==========
ECHO.

SET INPUT=
SET /P "INPUT=Please select a number: "

IF /I '%INPUT%'=='1' GOTO Selection1
IF /I '%INPUT%'=='2' GOTO Selection2
IF /I '%INPUT%'=='3' GOTO Selection3
IF /I '%INPUT%'=='4' GOTO Selection4
IF /I '%INPUT%'=='Q' GOTO Quit

CLS

ECHO ============INVALID INPUT============
ECHO -------------------------------------
ECHO Please select a number from the Main
ECHO Menu [1-4] or select 'Q' to quit.
ECHO -------------------------------------
ECHO ======PRESS ANY KEY TO CONTINUE======

PAUSE > NUL
GOTO MENU

:Selection1

ant build load-demo

:Selection2

ant build load-extseed create-admin-user-login

:Selection3

ant build

:Selection4

ant -p

:Quit
CLS

ECHO ==============THANK YOU==============
ECHO. 
ECHO To start the application, type:
ECHO Linux ./start.sh
ECHO OS X: bash ./start.sh
ECHO Windows: start.bat
ECHO. 
ECHO ======PRESS ANY KEY TO CONTINUE======

PAUSE>NUL
EXIT
=======
echo off
rem #####################################################################
rem Licensed to the Apache Software Foundation (ASF) under one
rem or more contributor license agreements.  See the NOTICE file
rem distributed with this work for additional information
rem regarding copyright ownership.  The ASF licenses this file
rem to you under the Apache License, Version 2.0 (the
rem "License"); you may not use this file except in compliance
rem with the License.  You may obtain a copy of the License at
rem
rem http://www.apache.org/licenses/LICENSE-2.0
rem
rem Unless required by applicable law or agreed to in writing,
rem software distributed under the License is distributed on an
rem "AS IS" BASIS, WITHOUT WARRANTIES OR CONDITIONS OF ANY
rem KIND, either express or implied.  See the License for the
rem specific language governing permissions and limitations
rem under the License.
rem #####################################################################

%~d0
set SCIPIO_HOME=%~p0
:MENU
CLS
ECHO   _____    _____   _   _____    _    ____      _____   _____    _____
ECHO  / ____^|  / ____^| ^| ^| ^|  __ \  ^| ^|  / __ \    ^|  ___^| ^|  __ \  ^|  __ \
ECHO ^| (___   ^| ^|      ^| ^| ^| ^|__) ^| ^| ^| ^| ^|  ^| ^|   ^| ^|___  ^| ^|__) ^| ^| ^|__) ^|
ECHO  \___ \  ^| ^|      ^| ^| ^|  ___/  ^| ^| ^| ^|  ^| ^|   ^|  ___^| ^|  _  /  ^|  ___/
ECHO  ____) ^| ^| ^|____  ^| ^| ^| ^|      ^| ^| ^| ^|__^| ^|   ^| ^|___  ^| ^| \ \  ^| ^|
ECHO ^|_____/   \_____^| ^|_^| ^|_^|      ^|_^|  \____/    ^|_____^| ^|_^|  \_\ ^|_^|
ECHO. 
ECHO.
ECHO. 
ECHO ============ INSTALLER ==============
ECHO.
ECHO Please make a selection
ECHO -------------------------------------
ECHO 1.  Install for development [compile, load seed ^& demo data]
ECHO 2.  Install for production [compile, load seed ^& create-admin-user-login]
ECHO -------------------------------------
ECHO 3.  Recompile [compile]
ECHO 4.  List compiler information 
ECHO.
ECHO ==========PRESS 'Q' TO QUIT==========
ECHO.

SET INPUT=
SET /P "INPUT=Please select a number: "

IF /I '%INPUT%'=='1' GOTO Selection1
IF /I '%INPUT%'=='2' GOTO Selection2
IF /I '%INPUT%'=='3' GOTO Selection3
IF /I '%INPUT%'=='4' GOTO Selection4
IF /I '%INPUT%'=='Q' GOTO Quit

CLS

ECHO ============INVALID INPUT============
ECHO -------------------------------------
ECHO Please select a number from the Main
ECHO Menu [1-4] or select 'Q' to quit.
ECHO -------------------------------------
ECHO ======PRESS ANY KEY TO CONTINUE======

PAUSE > NUL
GOTO MENU

:Selection1

ant build load-demo

:Selection2

ant build load-extseed create-admin-user-login

:Selection3

ant build

:Selection4

ant -p

:Quit
CLS

ECHO ==============THANK YOU==============
ECHO. 
ECHO To start the application, type:
ECHO Linux ./start.sh
ECHO OS X: bash ./start.sh
ECHO Windows: start.bat
ECHO. 
ECHO ======PRESS ANY KEY TO CONTINUE======

PAUSE>NUL
EXIT
>>>>>>> a9504f23
<|MERGE_RESOLUTION|>--- conflicted
+++ resolved
@@ -1,102 +1,3 @@
-<<<<<<< HEAD
-echo off
-rem #####################################################################
-rem Licensed to the Apache Software Foundation (ASF) under one
-rem or more contributor license agreements.  See the NOTICE file
-rem distributed with this work for additional information
-rem regarding copyright ownership.  The ASF licenses this file
-rem to you under the Apache License, Version 2.0 (the
-rem "License"); you may not use this file except in compliance
-rem with the License.  You may obtain a copy of the License at
-rem
-rem http://www.apache.org/licenses/LICENSE-2.0
-rem
-rem Unless required by applicable law or agreed to in writing,
-rem software distributed under the License is distributed on an
-rem "AS IS" BASIS, WITHOUT WARRANTIES OR CONDITIONS OF ANY
-rem KIND, either express or implied.  See the License for the
-rem specific language governing permissions and limitations
-rem under the License.
-rem #####################################################################
-
-%~d0
-set SCIPIO_HOME=%~p0
-:MENU
-CLS
-ECHO   _____    _____   _   _____    _    ____      _____   _____    _____
-ECHO  / ____^|  / ____^| ^| ^| ^|  __ \  ^| ^|  / __ \    ^|  ___^| ^|  __ \  ^|  __ \
-ECHO ^| (___   ^| ^|      ^| ^| ^| ^|__) ^| ^| ^| ^| ^|  ^| ^|   ^| ^|___  ^| ^|__) ^| ^| ^|__) ^|
-ECHO  \___ \  ^| ^|      ^| ^| ^|  ___/  ^| ^| ^| ^|  ^| ^|   ^|  ___^| ^|  _  /  ^|  ___/
-ECHO  ____) ^| ^| ^|____  ^| ^| ^| ^|      ^| ^| ^| ^|__^| ^|   ^| ^|___  ^| ^| \ \  ^| ^|
-ECHO ^|_____/   \_____^| ^|_^| ^|_^|      ^|_^|  \____/    ^|_____^| ^|_^|  \_\ ^|_^|
-ECHO. 
-ECHO.
-ECHO. 
-ECHO ============ INSTALLER ==============
-ECHO.
-ECHO Please make a selection
-ECHO -------------------------------------
-ECHO 1.  Install for development [compile, load seed ^& demo data]
-ECHO 2.  Install for production [compile, load seed  ^& create-admin-user-login]
-ECHO -------------------------------------
-ECHO 3.  Recompile [compile]
-ECHO 4.  List compiler information 
-ECHO.
-ECHO ==========PRESS 'Q' TO QUIT==========
-ECHO.
-
-SET INPUT=
-SET /P "INPUT=Please select a number: "
-
-IF /I '%INPUT%'=='1' GOTO Selection1
-IF /I '%INPUT%'=='2' GOTO Selection2
-IF /I '%INPUT%'=='3' GOTO Selection3
-IF /I '%INPUT%'=='4' GOTO Selection4
-IF /I '%INPUT%'=='Q' GOTO Quit
-
-CLS
-
-ECHO ============INVALID INPUT============
-ECHO -------------------------------------
-ECHO Please select a number from the Main
-ECHO Menu [1-4] or select 'Q' to quit.
-ECHO -------------------------------------
-ECHO ======PRESS ANY KEY TO CONTINUE======
-
-PAUSE > NUL
-GOTO MENU
-
-:Selection1
-
-ant build load-demo
-
-:Selection2
-
-ant build load-extseed create-admin-user-login
-
-:Selection3
-
-ant build
-
-:Selection4
-
-ant -p
-
-:Quit
-CLS
-
-ECHO ==============THANK YOU==============
-ECHO. 
-ECHO To start the application, type:
-ECHO Linux ./start.sh
-ECHO OS X: bash ./start.sh
-ECHO Windows: start.bat
-ECHO. 
-ECHO ======PRESS ANY KEY TO CONTINUE======
-
-PAUSE>NUL
-EXIT
-=======
 echo off
 rem #####################################################################
 rem Licensed to the Apache Software Foundation (ASF) under one
@@ -193,5 +94,4 @@
 ECHO ======PRESS ANY KEY TO CONTINUE======
 
 PAUSE>NUL
-EXIT
->>>>>>> a9504f23
+EXIT