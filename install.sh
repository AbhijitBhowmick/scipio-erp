#!/bin/bash
# #####################################################################
# Licensed to the Apache Software Foundation (ASF) under one
# or more contributor license agreements.  See the NOTICE file
# distributed with this work for additional information
# regarding copyright ownership.  The ASF licenses this file
# to you under the Apache License, Version 2.0 (the
# "License"); you may not use this file except in compliance
# with the License.  You may obtain a copy of the License at
#
# http://www.apache.org/licenses/LICENSE-2.0
#
# Unless required by applicable law or agreed to in writing,
# software distributed under the License is distributed on an
# "AS IS" BASIS, WITHOUT WARRANTIES OR CONDITIONS OF ANY
# KIND, either express or implied.  See the License for the
# specific language governing permissions and limitations
# under the License.
# #####################################################################
echo "   _____    _____   _   _____    _    ____      _____   _____    _____"
echo "  / ____|  / ____| | | |  __ \\  | |  / __ \\    |  ___| |  __ \\  |  __ \\"
echo " | (___   | |      | | | |__) | | | | |  | |   | |___  | |__) | | |__) |"
echo "  \\___ \\  | |      | | |  ___/  | | | |  | |   |  ___| |  _  /  |  ___/"
echo "  ____) | | |____  | | | |      | | | |__| |   | |___  | | \\ \\  | |"
echo " |_____/   \\_____| |_| |_|      |_|  \\____/    |_____| |_|  \\_\\ |_|"
echo ""
echo ""
echo "" 
echo " ============ INSTALLER =============="
echo ""
echo " Please make a selection"
echo " -------------------------------------"
echo " 1.  Install for development [compile, load seed & demo data]"
echo " 2.  Install for production [compile, load seed]"
echo " -------------------------------------";
echo " 3.  Recompile [compile]"
echo " 4.  List ant compiler information"
echo " 5.  Exit"
echo ""  
echo " ====================================="
echo ""

PS3='Please select a number: '
options=("Install for Development" "Install for Production" "Recompile" "List ant info" "Quit")
select opt in "${options[@]}"
do
    case $opt in
        "Install for Development")
<<<<<<< HEAD
            eval "./ant build load-demo"
            ;;
        "Install for production")
            eval "./ant build load-extseed"
            ;;
        "Recompile")
            eval "./ant build"
            ;;
	"List ant info")
            eval "./ant -p"
=======
            sh ant load-demo
            exit 1
            ;;
        "Install for Production")
            sh ant load-extseed
            exit 1
            ;;
        "Recompile")
            sh ant build
            exit 1
            ;;
	    "List ant info")
            sh ant -p
            exit 1
>>>>>>> 9e06b7eb
            ;;	
        "Quit")
            exit 1;
            ;;
        *) echo '' invalid option;;
    esac
done
exit 1<|MERGE_RESOLUTION|>--- conflicted
+++ resolved
@@ -46,18 +46,6 @@
 do
     case $opt in
         "Install for Development")
-<<<<<<< HEAD
-            eval "./ant build load-demo"
-            ;;
-        "Install for production")
-            eval "./ant build load-extseed"
-            ;;
-        "Recompile")
-            eval "./ant build"
-            ;;
-	"List ant info")
-            eval "./ant -p"
-=======
             sh ant load-demo
             exit 1
             ;;
@@ -72,7 +60,6 @@
 	    "List ant info")
             sh ant -p
             exit 1
->>>>>>> 9e06b7eb
             ;;	
         "Quit")
             exit 1;
