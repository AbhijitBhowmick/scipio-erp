<?xml version="1.0" encoding="UTF-8"?>
<!--
This file is subject to the terms and conditions defined in the
files 'LICENSE' and 'NOTICE', which are part of this source
code package.
-->

<site-conf xmlns:xsi="http://www.w3.org/2001/XMLSchema-instance"
        xsi:noNamespaceSchemaLocation="http://ofbiz.apache.org/dtds/site-conf.xsd">
    <include location="component://common/webcommon/WEB-INF/common-controller.xml"/>
    <include location="component://commonext/webapp/WEB-INF/controller.xml"/>
    
    <include location="component://*/webapp/hooks/backend-controller-post.xml" optional="true" order="post-local"/>
    
    <!-- All controller entries were exported to external controller files, to simplify the work whilst reviewing all entries -->
    <description>Accounting Manager Module Site Configuration File</description>
    
    <!-- Events to run on every request before security (chains exempt) -->
    <!--
    <preprocessor>
    </preprocessor>
    -->
    <!-- Events to run on every request after all other processing (chains exempt) -->
    <!--
    <postprocessor>
        <event name="test" type="java" path="org.ofbiz.webapp.event.TestEvent" invoke="test"/>
    </postprocessor>
    -->

    <!-- 
    *********************
    *
    * REQUESTS          
    *
    *********************-->
    <request-map uri="view">
        <security https="true" auth="false"/>
        <response name="success" type="request" value="main"/>
    </request-map>
    
    <request-map uri="main">
        <security https="true" auth="true"/>
        <response name="success" type="view" value="main"/>
    </request-map>
    
    <!-- 
    **************
    * Accounts Payable 
    **************
    -->
    <request-map uri="apmain">
        <security https="true" auth="true"/>
        <response name="success" type="view" value="apmain"/>
    </request-map>
    
    <request-map uri="FindApPaymentGroups">
        <security https="true" auth="true"/>
        <response name="success" type="view" value="FindApPaymentGroups"/>
    </request-map>
    <request-map uri="massChangeInvoiceStatus">
        <security https="true" auth="true"/>
        <event type="service" invoke="massChangeInvoiceStatus"/>
        <!-- SCIPIO: Does not exist
        <response name="success" type="view" value="FindPurchaseInvoices"/>-->
        <!-- SCIPIO: FIXME?: response should depend on whether changing sales or purchase invoices... -->
        <response name="success" type="view" value="FindApInvoices"/>
    </request-map>
    <request-map uri="cancelCheckRunPayments">
        <security https="true" auth="true"/>
        <event type="service" invoke="cancelCheckRunPayments"/>
        <response name="success" type="view" value="PaymentGroupOverview"/>
        <response name="error" type="view" value="FindApPaymentGroups"/>
    </request-map>
    
    <request-map uri="FindApInvoices">
        <security https="true" auth="true"/>
        <response name="success" type="view" value="FindApInvoices"/>
    </request-map>
    
    <request-map uri="FindApPayments">
        <security https="true" auth="true"/>
        <response name="success" type="view" value="FindApPayments"/>
    </request-map>
    
    <request-map uri="listAPReports">
        <security https="true" auth="true"/>
        <response name="success" type="view" value="ListAPReports"/>
    </request-map>
    
    <request-map uri="newPurchaseInvoice">
        <security https="true" auth="true"/>
        <response name="success" type="view" value="NewPurchaseInvoice"/>
    </request-map>
    
    <request-map uri="NewPurchaseInvoice">
<<<<<<< HEAD
        <security https="true" auth="true"/>
        <response name="success" type="view" value="NewPurchaseInvoice"/>
    </request-map>
    
     <!-- Check for duplicates
    
    <request-map uri="FindPurchaseInvoices">
=======
>>>>>>> 407715c0
        <security https="true" auth="true"/>
        <response name="success" type="view" value="NewPurchaseInvoice"/>
    </request-map>
    
<<<<<<< HEAD
=======
    <!-- SCIPIO: Check for duplicates (?)
    
    <request-map uri="FindPurchaseInvoices">
        <security https="true" auth="true"/>
        <response name="success" type="view" value="FindPurchaseInvoices"/>
    </request-map>
>>>>>>> 407715c0

    <request-map uri="processMassCheckRun">
        <security https="true" auth="true"/>
        <event type="service" invoke="createPaymentAndPaymentGroupForInvoices"/>
        <response name="success" type="request" value="PaymentGroupOverview"/>
        <response name="error" type="view" value="FindPurchaseInvoices"/>
    </request-map>
   
    <request-map uri="findInvoices">
        <security https="true" auth="true"/>
        <response name="success" type="view" value="FindApInvoices"/>
    </request-map>
    <request-map uri="createInvoice">
        <security https="true" auth="true"/>
        <event type="service" invoke="createInvoice"/>
        <response name="success" type="request" value="editInvoice"/>
        <response name="error" type="view" value="NewPurchaseInvoice"/>
    </request-map>
    <request-map uri="findPayments">
        <security https="true" auth="true"/>
        <response name="success" type="view" value="FindApPayments"/>
    </request-map>
    
    <request-map uri="newPayment">
        <security https="true" auth="true"/>
        <response name="success" type="view" value="NewOutgoingPayment"/>
    </request-map>
    <request-map uri="createPayment">
        <security https="true" auth="true"/>
        <event type="service" invoke="createPaymentAndFinAccountTrans"/>
        <response name="success" type="view" value="editPayment"/>
        <response name="error" type="view" value="NewOutgoingPayment"/>
    </request-map>
    -->

    <!-- 
    **************
    * Accounts Receivable 
    **************
    -->
    <!-- Request Mappings -->
    <request-map uri="armain">
        <security https="true" auth="true"/>
        <response name="success" type="view" value="armain"/>
    </request-map>
    
    <request-map uri="ListARReports">
        <security https="true" auth="true"/>
        <response name="success" type="view" value="ListARReports"/>
    </request-map>


    <request-map uri="FindArPaymentGroups">
        <security https="true" auth="true"/>
        <response name="success" type="view" value="FindArPaymentGroups"/>
    </request-map>
    <request-map uri="massChangePaymentStatus">
        <security https="true" auth="true"/>
        <event type="service" invoke="massChangePaymentStatus"/>
        <response name="success" type="view" value="BatchPayments"/>
        <response name="error" type="view" value="BatchPayments"/>
    </request-map>
    <request-map uri="massChangeInvoiceStatus">
        <security https="true" auth="true"/>
        <event type="service" invoke="massChangeInvoiceStatus"/>
        <response name="success" type="view" value="FindArInvoices"/>
        <response name="error" type="view" value="FindArInvoices"/>
    </request-map>
    <request-map uri="cancelPaymentGroup">
        <security https="true" auth="true"/>
        <event type="service" invoke="cancelPaymentBatch"/>
        <response name="success" type="view" value="PaymentGroupOverview"/>
        <response name="error" type="view" value="FindArPaymentGroups"/>
    </request-map>
    
     <request-map uri="findArPayments">
        <security https="true" auth="true"/>
        <response name="success" type="view" value="FindArPayments"/>
    </request-map>

    <request-map uri="findArInvoices">
        <security https="true" auth="true"/>
        <response name="success" type="view" value="FindArInvoices"/>
    </request-map>
    
    <request-map uri="NewSalesInvoice">
        <security https="true" auth="true"/>
        <response name="success" type="view" value="NewSalesInvoice"/>
    </request-map>
    
    <!-- Duplicates    
    <request-map uri="batchPayments">
        <security https="true" auth="true"/>
        <response name="success" type="view" value="BatchPayments"/>
    </request-map>
    <request-map uri="createPaymentBatch">
        <security https="true" auth="true"/>
        <event type="service" invoke="depositWithdrawPayments"/>
        <response name="success" type="view" value="PaymentGroupOverview"/>
        <response name="error" type="view" value="BatchPayments"/>
    </request-map>
    <request-map uri="newPayment">
        <security https="true" auth="true"/>
        <response name="success" type="view" value="NewIncomingPayment"/>
    </request-map>
    <request-map uri="createPayment">
        <security https="true" auth="true"/>
        <event type="service" invoke="createPaymentAndFinAccountTrans"/>
        <response name="success" type="view" value="editPayment"/>
        <response name="error" type="view" value="NewIncomingPayment"/>
    </request-map>
    <request-map uri="findInvoices">
        <security https="true" auth="true"/>
        <response name="success" type="view" value="FindArInvoices"/>
    </request-map>
    <request-map uri="newInvoice">
        <security https="true" auth="true"/>
        <response name="success" type="view" value="NewSalesInvoice"/>
    </request-map>
    <request-map uri="createInvoice">
        <security https="true" auth="true"/>
        <event type="service" invoke="createInvoice"/>
        <response name="success" type="request" value="editInvoice"/>
        <response name="error" type="view" value="NewSalesInvoice"/>
    </request-map>
    <request-map uri="NewSalesInvoice">
        <security https="true" auth="true"/>
        <response name="success" type="view" value="NewSalesInvoice"/>
    </request-map>
    


    -->
    
    <!-- 
    **************
    * Billing Accounts
    **************
     -->
     <request-map uri="FindBillingAccount">
        <security https="true" auth="true"/>
        <response name="success" type="view" value="FindBillingAccount"/>
    </request-map>
    <request-map uri="EditBillingAccount">
        <security https="true" auth="true"/>
        <response name="success" type="view" value="EditBillingAccount"/>
    </request-map>
    <request-map uri="createBillingAccount">
        <security https="true" auth="true"/>
        <event type="service" invoke="createBillingAccount"/>
        <response name="success" type="view" value="EditBillingAccount"/>
        <response name="error" type="view" value="EditBillingAccount"/>
    </request-map>
    <request-map uri="updateBillingAccount">
        <security https="true" auth="true"/>
        <event type="service" invoke="updateBillingAccount"/>
        <response name="success" type="view" value="EditBillingAccount"/>
        <response name="error" type="view" value="EditBillingAccount"/>
    </request-map>

    <request-map uri="EditBillingAccountRoles">
        <security https="true" auth="true"/>
        <response name="success" type="view" value="EditBillingAccountRoles"/>
    </request-map>
    <request-map uri="createBillingAccountRole">
        <security https="true" auth="true"/>
        <event type="service" invoke="createBillingAccountRole"/>
        <response name="success" type="view" value="EditBillingAccountRoles"/>
        <response name="error" type="view" value="EditBillingAccountRoles"/>
    </request-map>
    <request-map uri="updateBillingAccountRole">
        <security https="true" auth="true"/>
        <event type="service-multi" invoke="updateBillingAccountRole"/>
        <response name="success" type="view" value="EditBillingAccountRoles"/>
        <response name="error" type="view" value="EditBillingAccountRoles"/>
    </request-map>
    <request-map uri="deleteBillingAccountRole">
        <security https="true" auth="true"/>
        <event type="service" invoke="removeBillingAccountRole"/>
        <response name="success" type="view" value="EditBillingAccountRoles"/>
        <response name="error" type="view" value="EditBillingAccountRoles"/>
    </request-map>

    <request-map uri="EditBillingAccountTerms">
        <security https="true" auth="true"/>
        <response name="success" type="view" value="EditBillingAccountTerms"/>
    </request-map>
    <request-map uri="createBillingAccountTerm">
        <security https="true" auth="true"/>
        <event type="service" invoke="createBillingAccountTerm"/>
        <response name="success" type="view" value="EditBillingAccountTerms"/>
    </request-map>
    <request-map uri="updateBillingAccountTerm">
        <security https="true" auth="true"/>
        <event type="service" invoke="updateBillingAccountTerm"/>
        <response name="success" type="view" value="EditBillingAccountTerms"/>
    </request-map>
    <request-map uri="removeBillingAccountTerm">
        <security https="true" auth="true"/>
        <event type="service" invoke="removeBillingAccountTerm"/>
        <response name="success" type="view" value="EditBillingAccountTerms"/>
    </request-map>
    <request-map uri="BillingAccountInvoices">
        <security https="true" auth="true"/>
        <response name="success" type="view" value="BillingAccountInvoices"/>
    </request-map>
    <request-map uri="capturePaymentsByInvoice">
        <security https="true" auth="true"/>
        <event type="service" invoke="capturePaymentsByInvoice"/>
        <response name="success" type="view" value="BillingAccountInvoices"/>
    </request-map>
    <request-map uri="BillingAccountPayments">
        <security https="true" auth="true"/>
        <response name="success" type="view" value="BillingAccountPayments"/>
    </request-map>
    <request-map uri="BillingAccountOrders">
        <security https="true" auth="true"/>
        <response name="success" type="view" value="BillingAccountOrders"/>
    </request-map>
    <request-map uri="createPaymentAndAssociateToBillingAccount">
        <security https="true" auth="true"/>
        <event type="service" invoke="createPaymentAndApplication"/>
        <response name="success" type="view" value="BillingAccountPayments"/>
    </request-map>
    
    
    <!--
    ***************
    * Chart of Accounts
    ***************
     -->
    <!-- GlAccount requests -->
    <request-map uri="AssignGlAccount">
        <security https="true" auth="true"/>
        <response name="success" type="view" value="AssignGlAccount"/>
    </request-map>

    <request-map uri="GlAccountNavigate">
        <security https="true" auth="true"/>
        <response name="success" type="view" value="GlAccountNavigate"/>
    </request-map>
    
    <request-map uri="getGlAccountExtendedData">
        <security https="true" auth="true"/>
        <event type="service" invoke="getGlAccountAndAssocs"/>
        <response name="success" type="request" value="json"/>
        <response name="error" type="request" value="json"/>
    </request-map>

    <!-- TO BE REMOVED
    <request-map uri="ListGlobalGlAccount">
        <security https="true" auth="true"/>
        <response name="success" type="view" value="ListGlobalGlAccount"/>
    </request-map>
     -->

    <request-map uri="FindGlobalGlAccount">
        <security https="true" auth="true"/>
        <response name="success" type="view" value="FindGlobalGlAccount"/>
    </request-map>
    <request-map uri="ListGlAccountsReport">
        <security https="true" auth="true"/>
        <response name="success" type="view" value="ListGlAccountsReport"/>
    </request-map>
    <request-map uri="ListGlAccountsExport">
        <security https="true" auth="true"/>
        <response name="success" type="view" value="ListGlAccountsExport"/>
    </request-map>
    <request-map uri="AddGlAccount">
        <security https="true" auth="true"/>
        <response name="success" type="view" value="AddGlAccount"/>
    </request-map>
    <request-map uri="EditGlobalGlAccount">
        <security https="true" auth="true"/>
        <response name="success" type="view" value="EditGlobalGlAccount"/>
    </request-map>

    <request-map uri="createGlAccount">
        <security https="true" auth="true"/>
        <event type="service" invoke="createGlAccount"/>
        <response name="success" type="view" value="GlAccountNavigate"/>
        <response name="error" type="view" value="EditGlobalGlAccount"/><!-- SCIPIO: errors have to go back to the form! -->
    </request-map>
    <request-map uri="updateGlAccount">
        <security https="true" auth="true"/>
        <event type="service" invoke="updateGlAccount"/>
        <response name="success" type="view" value="GlAccountNavigate"/>
        <response name="error" type="view" value="EditGlobalGlAccount"/><!-- SCIPIO: errors have to go back to the form! -->
    </request-map>

    <request-map uri="ListGlAccountOrganization"><security https="true" auth="true"/><response name="success" type="view" value="ListGlAccountOrganization"/></request-map>
    <request-map uri="ListGlAccountOrgPdf.pdf">
        <security https="true" auth="true"/>
        <response name="success" type="view" value="ListGlAccountOrgPdf"/>
    </request-map>
    <request-map uri="ListGlAccountOrgCsv.csv">
        <security https="true" auth="true"/>
        <response name="success" type="view" value="ListGlAccountOrgCsv"/>
    </request-map>
    <request-map uri="createGlAccountOrganization">
        <security https="true" auth="true"/>
        <event type="service" invoke="createGlAccountOrganization"/>
        <response name="success" type="view" value="ListGlAccountOrganization"/>
        <response name="error" type="view" value="ListGlAccountOrganization"/>
    </request-map>
    <request-map uri="updateGlAccountOrganization">
        <security https="true" auth="true"/>
        <event type="service" invoke="updateGlAccount"/>
        <response name="success" type="view" value="ListGlAccountOrganization"/>
        <response name="error" type="view" value="ListGlAccountOrganization"/>
    </request-map>
    
    <!-- PartyGlAccount Requests-->
    <request-map uri="editPartyGlAccounts">
        <security https="true" auth="true"/>
        <response name="success" type="view" value="EditPartyGlAccount"/>
    </request-map>

    <request-map uri="createPartyGlAccount">
        <security https="true" auth="true"/>
        <event type="service" invoke="createPartyGlAccount"/>
        <response name="success" type="view" value="EditPartyGlAccount"/>
        <response name="error" type="view" value="EditPartyGlAccount"/>
     </request-map>

    <request-map uri="updatePartyGlAccount">
        <security https="true" auth="true"/>
        <event type="service" invoke="updatePartyGlAccount"/>
        <response name="success" type="view" value="EditPartyGlAccount"/>
        <response name="error" type="view" value="EditPartyGlAccount"/>
    </request-map>

    <request-map uri="deletePartyGlAccount">
        <security https="true" auth="true"/>
        <event type="service" invoke="deletePartyGlAccount"/>
        <response name="success" type="view" value="EditPartyGlAccount"/>
        <response name="error" type="view" value="EditPartyGlAccount"/>
    </request-map>  
    
    <!--Global GL Settings -->
    <request-map uri="acctgTransDetailReportPdf.pdf">
        <security https="true" auth="true"/>
        <response name="success" type="view" value="AcctgTransDetailReportPdf"/>
    </request-map>

    <request-map uri="GlAccountTrialBalance">
        <security https="true" auth="true"/>
        <response name="success" type="view" value="GlAccountTrialBalance"/>
    </request-map>
    <request-map uri="GlAccountTrialBalanceReportPdf.pdf">
        <security auth="true" https="true"/>
        <response name="success" type="view" value="GlAccountTrialBalanceReportPdf"/>
    </request-map>
    
    <request-map uri="FindGlAccountCategory">
        <security https="true" auth="true"/>
        <response name="success" type="view" value="FindGlAccountCategory"/>
    </request-map>
    <request-map uri="EditGlAccountCategory">
        <security https="true" auth="true"/>
        <response name="success" type="view" value="EditGlAccountCategory"/>
    </request-map>
    <request-map uri="createGlAccountCategory">
        <security https="true" auth="true"/>
        <event type="service" invoke="createGlAccountCategory"/>
        <response name="success" type="view" value="EditGlAccountCategory"/>
    </request-map>
    <request-map uri="updateGlAccountCategory">
        <security https="true" auth="true"/>
        <event type="service" invoke="updateGlAccountCategory"/>
        <response name="success" type="view" value="EditGlAccountCategory"/>
    </request-map>
    <request-map uri="EditGlAccountCategoryMember">
        <security https="true" auth="true"/>
        <response name="success" type="view" value="EditGlAccountCategoryMember"/>
    </request-map>
    <request-map uri="updateGlAccountCategoryMember">
        <security https="true" auth="true"/>
        <event type="service" invoke="updateGlAccountCategoryMember"/>
        <response name="success" type="request-redirect" value="EditGlAccountCategoryMember">
            <redirect-parameter name="glAccountCategoryId"/>
        </response>
    </request-map>
    <request-map uri="createGlAccountCategoryMember">
        <security https="true" auth="true"/>
        <event type="service" invoke="createGlAccountCategoryMember"/>
        <response name="success" type="request-redirect" value="EditGlAccountCategoryMember">
            <redirect-parameter name="glAccountCategoryId"/>
        </response>
    </request-map>
    <request-map uri="deleteGlAccountCategoryMember">
        <security https="true" auth="true"/>
        <event type="service" invoke="deleteGlAccountCategoryMember"/>
        <response name="success" type="view" value="EditGlAccountCategoryMember"/>
    </request-map>
    
    <!-- Account Reconciliation -->
    <request-map uri="findGlAccountReconciliation">
        <security https="true" auth="true"/>
        <response name="success" type="view" value="FindGlAccountReconciliation"/>
        <response type="view" name="error"  value="FindGlAccountReconciliation"/>
    </request-map>
    <request-map uri="EditGlReconciliation">
        <security https="true" auth="true"/>
        <event type="java" path="org.ofbiz.accounting.GlEvents" invoke="createReconcileAccount"/>
        <response name="success" type="view" value="EditGlReconciliation"/>
        <response name="error" type="view" value="FindGlAccountReconciliation"/>
    </request-map>
    <request-map uri="EditGlReconciliations">
        <security https="true" auth="true"/>
        <response type="view" name="success" value="EditGlReconciliation"/>
    </request-map>
    <request-map uri="updateGlReconciliation">
        <security https="true" auth="true"/>
        <event type="service" invoke="updateGlReconciliation"/>
        <response type="view" name="success" value="EditGlReconciliation"/>
    </request-map>
    <request-map uri="findGlAccountReconciliations">
        <security https="true" auth="true"/>
        <response name="success" type="view" value="FindGlAccountReconciliations"/>
        <response type="view" name="error"  value="FindGlAccountReconciliations"/>
    </request-map>
    <request-map uri="cancelReconciliation">
        <security https="true" auth="true"/>
        <event type="service" invoke="cancelBankReconciliation"/>
        <response name="success" type="view" value="FindFinAccountReconciliations"/>
        <response name="error" type="view" value="FindFinAccountReconciliations"/>
    </request-map>
    
    <!--Other Gl functions -->
    <request-map uri="addtax">
        <security auth="true" https="true"/>
        <event type="service" invoke="addtax"/>
        <response name="success" type="view" value="invoiceOverview"/>
        <response name="error" type="view" value="invoiceOverview"/>
    </request-map>
    

    <request-map uri="CommissionRun">
        <security https="true" auth="true"/>
        <response name="success" type="view" value="CommissionRun"/>
    </request-map>
    
    <request-map uri="processCommissionRun">
        <security https="true" auth="true"/>
        <event type="service" invoke="createCommissionInvoices"/>
        <response name="success" type="view" value="CommissionRun"/>
    </request-map>
    
    <!-- Transactions -->
    <!-- Party Accounts requests -->
    <request-map uri="PartyAccountsSummary">
        <security https="true" auth="true"/>
        <response name="success" type="view" value="PartyAccountsSummary"/>
    </request-map>
    <request-map uri="quickCreateAcctgTransAndEntries">
        <security https="true" auth="true"/>
        <event type="service" invoke="quickCreateAcctgTransAndEntries"/>
        <response name="success" type="view" value="EditAcctgTrans"/>
        <response name="error" type="view" value="CreateAcctgTransAndEntries"/>
    </request-map>
    <request-map uri="FindAcctgTrans">
        <security https="true" auth="true"/>
        <response name="success" type="view" value="FindAcctgTrans"/>
    </request-map>
    <request-map uri="CreateAcctgTransAndEntries">
        <security https="true" auth="true"/>
        <response name="success" type="view" value="CreateAcctgTransAndEntries"/>
    </request-map>
    <request-map uri="EditAcctgTrans">
        <security https="true" auth="true"/>
        <response name="success" type="view" value="EditAcctgTrans" save-current-view="true"/>
    </request-map>
    <request-map uri="ListUnpostedAcctgTrans">
        <security https="true" auth="true"/>
        <response name="success" type="view" value="ListUnpostedAcctgTrans"/>
    </request-map>
    <request-map uri="completeAcctgTransEntries">
        <security https="true" auth="true"/>
        <event type="service" invoke="completeAcctgTransEntries"/>
        <response name="success" type="view" value="EditAcctgTrans"/>
        <response name="error" type="view" value="EditAcctgTrans"/>
    </request-map>
    <request-map uri="postAcctgTrans">
        <security https="true" auth="true"/>
        <event type="service" invoke="postAcctgTrans"/>
        <response name="success" type="view" value="EditAcctgTrans"/>
        <response name="error" type="view" value="EditAcctgTrans"/>
    </request-map>
    <request-map uri="updateAcctgTrans">
        <security https="true" auth="true"/>
        <event type="service" invoke="updateAcctgTrans"/>
        <response name="success" type="view" value="EditAcctgTrans"/>
        <response name="error" type="view" value="EditAcctgTrans"/>
    </request-map>
    <request-map uri="createAcctgTransEntry">
        <security https="true" auth="true"/>
        <event type="service" invoke="createAcctgTransEntry"/>
        <response name="success" type="view" value="EditAcctgTrans"/>
        <response name="error" type="view" value="EditAcctgTrans"/>
    </request-map>
    <request-map uri="FindAcctgTransEntries">
        <security https="true" auth="true"/>
        <response name="success" type="view" value="FindAcctgTransEntries"/>
    </request-map>

    <request-map uri="updateAcctgTransEntry">
        <security https="true" auth="true"/>
        <event type="service" invoke="updateAcctgTransEntry"/>
        <response name="success" type="view-last" value="EditAcctgTrans"/>
        <response name="error" type="view" value="EditAcctgTrans"/>
    </request-map>
    <request-map uri="deleteAcctgTransEntry">
        <security https="true" auth="true"/>
        <event type="service" invoke="deleteAcctgTransEntry"/>
        <response name="success" type="view" value="EditAcctgTrans"/>
        <response name="error" type="view" value="EditAcctgTrans"/>
    </request-map>
    <request-map uri="newAcctgTrans">
        <security https="true" auth="true"/>
        <response name="success" type="view" value="NewAcctgTrans"/>
    </request-map>
    <request-map uri="createAcctgTrans">
        <security https="true" auth="true"/>
        <event type="service" invoke="createAcctgTrans"/>
        <response name="success" type="view" value="EditAcctgTrans"/>
        <response name="error" type="view" value="NewAcctgTrans"/>
    </request-map>

    <request-map uri="copyAcctgTransAndEntries">
        <security https="true" auth="true"/>
        <event type="service" invoke="copyAcctgTransAndEntries"/>
        <response name="success" type="view" value="EditAcctgTrans"/>
        <response name="error" type="view" value="EditAcctgTrans"/>
    </request-map>
    
    <!-- 
    **************
    * Controlling
    **************
    -->    
    <!-- Cost Centers -->
    <request-map uri="CostCenters">
        <security https="true" auth="true"/>
        <response name="success" type="view" value="CostCenters"/>
    </request-map>

    <request-map uri="createUpdateCostCenter">
        <security auth="true" https="true"/>
        <event type="service-multi"  invoke="createUpdateCostCenter"/>
        <response name="success" type="view" value="CostCenters"/>
        <response name="error" type="view" value="CostCenters"/>
    </request-map>

    <request-map uri="GlAccountBalanceByCostCenter">
        <security https="true" auth="true"/>
        <response name="success" type="view" value="GlAccountBalanceByCostCenter"/>
    </request-map>
    <request-map uri="GlAccountBalanceByCostCenter.pdf">
        <security auth="true" https="true"/>
        <response name="success" type="view" value="GlAccountBalanceByCostCenterPdf"/>
    </request-map>
    
    
    <!-- Budgets -->
    <request-map uri="ListBudgets"><security https="true" auth="true"/><response name="success" type="view" value="ListBudgets"/></request-map>
    <request-map uri="BudgetSearchResults"><security https="true" auth="false"/><response name="success" type="view" value="BudgetSearchResults"/></request-map>
    <request-map uri="EditBudget"><security https="true" auth="true"/><response name="success" type="view" value="EditBudget"/></request-map>
    <request-map uri="BudgetOverview"><security https="true" auth="true"/><response name="success" type="view" value="BudgetOverview"/></request-map>
    <request-map uri="EditBudgetItems"><security https="true" auth="true"/><response name="success" type="view" value="EditBudgetItems"/></request-map>
    <request-map uri="BudgetRoles"><security https="true" auth="true"/><response name="success" type="view" value="BudgetRoles"/></request-map>
    <request-map uri="BudgetReviews"><security https="true" auth="true"/><response name="success" type="view" value="BudgetReviews"/></request-map>
    <request-map uri="createBudget">
        <security https="true" auth="true"/>
        <event type="service" invoke="createBudget"/>
        <response name="success" type="view" value="EditBudget"/>
        <response name="error" type="view" value="EditBudget"/>
    </request-map>
    <request-map uri="updateBudget">
        <security https="true" auth="true"/>
        <event type="service" invoke="updateBudget"/>
        <response name="success" type="view" value="EditBudget"/>
        <response name="error" type="view" value="EditBudget"/>
    </request-map>
    <request-map uri="updateBudgetStatus">
        <security https="true" auth="true"/>
        <event type="service" invoke="updateBudgetStatus"/>
        <response name="success" type="view" value="BudgetOverview"/>
        <response name="error" type="view" value="BudgetOverview"/>
    </request-map>
    <request-map uri="createBudgetItem">
        <security https="true" auth="true"/>
        <event type="service" invoke="createBudgetItem"/>
        <response name="success" type="view" value="EditBudgetItems"/>
        <response name="error" type="view" value="EditBudgetItems"/>
    </request-map>
    <request-map uri="updateBudgetItem">
        <security https="true" auth="true"/>
        <event type="service-multi" invoke="updateBudgetItem"/>
        <response name="success" type="request-redirect" value="EditBudgetItems"/>
        <response name="error" type="view" value="EditBudgetItems"/>
    </request-map>
    <request-map uri="removeBudgetItem">
        <security https="true" auth="true"/>
        <event type="service" invoke="removeBudgetItem"/>
        <response name="success" type="view" value="EditBudgetItems"/>
        <response name="error" type="view" value="EditBudgetItems"/>
    </request-map>
    <request-map uri="createBudgetRole">
        <security https="true" auth="true"/>
        <event type="service" invoke="createBudgetRole"/>
        <response name="success" type="view" value="BudgetRoles"/>
        <response name="error" type="view" value="BudgetRoles"/>
    </request-map>
    <request-map uri="removeBudgetRole">
        <security https="true" auth="true"/>
        <event type="service" invoke="removeBudgetRole"/>
        <response name="success" type="view" value="BudgetRoles"/>
        <response name="error" type="view" value="BudgetRoles"/>
    </request-map>
    <request-map uri="createBudgetReview">
        <security https="true" auth="true"/>
        <event type="service" invoke="createBudgetReview"/>
        <response name="success" type="view" value="BudgetReviews"/>
        <response name="error" type="view" value="BudgetReviews"/>
    </request-map>
    <request-map uri="removeBudgetReview">
        <security https="true" auth="true"/>
        <event type="service" invoke="removeBudgetReview"/>
        <response name="success" type="view" value="BudgetReviews"/>
        <response name="error" type="view" value="BudgetReviews"/>
    </request-map>
    
    <!-- Comissions -->
    <request-map uri="FindCommissions">
        <security https="true" auth="true"/>
        <response name="success" type="view" value="CommissionReport"/>
    </request-map>
    <request-map uri="CommissionReport.pdf">
        <security https="true" auth="true"/>
        <response name="success" type="view" value="CommissionReportPdf"/>
    </request-map>
    
    <!-- 
    **************
    * Contracts
    **************
     -->
    <request-map uri="FindAgreement"><security https="true" auth="true"/><response name="success" type="view" value="FindAgreement"/></request-map>
    <request-map uri="cancelAgreement">
        <security https="true" auth="true"/>
        <event type="service" invoke="cancelAgreement"/>
        <response name="success" type="view" value="FindAgreement"/>
        <response name="error" type="view" value="FindAgreement"/>
    </request-map>

    <request-map uri="EditAgreement"><security https="true" auth="true"/><response name="success" type="view" value="EditAgreement"/></request-map>
    <request-map uri="createAgreement">
        <security https="true" auth="true"/>
        <event type="service" invoke="createAgreement"/>
        <response name="success" type="view" value="EditAgreement"/>
        <response name="error" type="view" value="EditAgreement"/>
    </request-map>
    <request-map uri="updateAgreement">
        <security https="true" auth="true"/>
        <event type="service" invoke="updateAgreement"/>
        <response name="success" type="view" value="EditAgreement"/>
        <response name="error" type="view" value="EditAgreement"/>
    </request-map>
    <request-map uri="copyAgreement">
        <security https="true" auth="true"/>
        <event type="service" invoke="copyAgreement"/>
        <response name="success" type="view" value="EditAgreement"/>
        <response name="error" type="view" value="EditAgreement"/>
    </request-map>

    <request-map uri="ListAgreementItems"><security https="true" auth="true"/><response name="success" type="view" value="ListAgreementItems"/></request-map>
    <request-map uri="removeAgreementItem">
        <security https="true" auth="true"/>
        <event type="service" invoke="removeAgreementItem"/>
        <response name="success" type="view" value="ListAgreementItems"/>
        <response name="error" type="view" value="ListAgreementItems"/>
    </request-map>

    <request-map uri="EditAgreementItem"><security https="true" auth="true"/><response name="success" type="view" value="EditAgreementItem"/></request-map>
    <request-map uri="createAgreementItem">
        <security https="true" auth="true"/>
        <event type="service" invoke="createAgreementItem"/>
        <response name="success" type="view" value="EditAgreementItem"/>
        <response name="error" type="view" value="EditAgreementItem"/>
    </request-map>
    <request-map uri="updateAgreementItem">
        <security https="true" auth="true"/>
        <event type="service" invoke="updateAgreementItem"/>
        <response name="success" type="view" value="EditAgreementItem"/>
        <response name="error" type="view" value="EditAgreementItem"/>
    </request-map>

    <request-map uri="EditAgreementTerms"><security https="true" auth="true"/><response name="success" type="view" value="EditAgreementTerms"/></request-map>
    <request-map uri="createAgreementTerm">
        <security https="true" auth="true"/>
        <event type="service" invoke="createAgreementTerm"/>
        <response name="success" type="view" value="EditAgreementTerms"/>
        <response name="error" type="view" value="EditAgreementTerms"/>
    </request-map>
    <request-map uri="updateAgreementTerm">
        <security https="true" auth="true"/>
        <event type="service" invoke="updateAgreementTerm"/>
        <response name="success" type="view" value="EditAgreementTerms"/>
        <response name="error" type="view" value="EditAgreementTerms"/>
    </request-map>
    <request-map uri="deleteAgreementTerm">
        <security https="true" auth="true"/>
        <event type="service" invoke="deleteAgreementTerm"/>
        <response name="success" type="view" value="EditAgreementTerms"/>
        <response name="error" type="view" value="EditAgreementTerms"/>
    </request-map>


    <request-map uri="ListAgreementPromoAppls"><security https="true" auth="true"/><response name="success" type="view" value="ListAgreementPromoAppls"/></request-map>
    <request-map uri="removeAgreementPromoAppl">
        <security https="true" auth="true"/>
        <event type="service" invoke="removeAgreementPromoAppl"/>
        <response name="success" type="view" value="ListAgreementPromoAppls"/>
        <response name="error" type="view" value="ListAgreementPromoAppls"/>
    </request-map>

    <request-map uri="EditAgreementPromoAppl"><security https="true" auth="true"/><response name="success" type="view" value="EditAgreementPromoAppl"/></request-map>
    <request-map uri="createAgreementPromoAppl">
        <security https="true" auth="true"/>
        <event type="service" invoke="createAgreementPromoAppl"/>
        <response name="success" type="view" value="EditAgreementPromoAppl"/>
        <response name="error" type="view" value="EditAgreementPromoAppl"/>
    </request-map>
    <request-map uri="updateAgreementPromoAppl">
        <security https="true" auth="true"/>
        <event type="service" invoke="updateAgreementPromoAppl"/>
        <response name="success" type="view" value="EditAgreementPromoAppl"/>
        <response name="error" type="view" value="EditAgreementPromoAppl"/>
    </request-map>

    <request-map uri="ListAgreementItemTerms"><security https="true" auth="true"/><response name="success" type="view" value="ListAgreementItemTerms"/></request-map>
    <request-map uri="removeAgreementItemTerm">
        <security https="true" auth="true"/>
        <event type="service" invoke="deleteAgreementTerm"/>
        <response name="success" type="view" value="ListAgreementItemTerms"/>
        <response name="error" type="view" value="ListAgreementItemTerms"/>
    </request-map>

    <request-map uri="EditAgreementItemTerm"><security https="true" auth="true"/><response name="success" type="view" value="EditAgreementItemTerm"/></request-map>
    <request-map uri="createAgreementItemTerm">
        <security https="true" auth="true"/>
        <event type="service" invoke="createAgreementTerm"/>
        <response name="success" type="view" value="EditAgreementItemTerm"/>
        <response name="error" type="view" value="EditAgreementItemTerm"/>
    </request-map>
    <request-map uri="updateAgreementItemTerm">
        <security https="true" auth="true"/>
        <event type="service" invoke="updateAgreementTerm"/>
        <response name="success" type="view" value="EditAgreementItemTerm"/>
        <response name="error" type="view" value="EditAgreementItemTerm"/>
    </request-map>

    <request-map uri="ListAgreementItemProducts"><security https="true" auth="true"/><response name="success" type="view" value="ListAgreementItemProducts"/></request-map>
    <request-map uri="ListAgreementItemProductsReport"><security https="true" auth="true"/><response name="success" type="view" value="ListAgreementItemProductsReport"/></request-map>
    <request-map uri="removeAgreementItemProduct">
        <security https="true" auth="true"/>
        <event type="service" invoke="removeAgreementProductAppl"/>
        <response name="success" type="view" value="ListAgreementItemProducts"/>
        <response name="error" type="view" value="ListAgreementItemProducts"/>
    </request-map>

    <request-map uri="EditAgreementItemProduct"><security https="true" auth="true"/><response name="success" type="view" value="EditAgreementItemProduct"/></request-map>
    <request-map uri="createAgreementItemProduct">
        <security https="true" auth="true"/>
        <event type="service" invoke="createAgreementProductAppl"/>
        <response name="success" type="view" value="ListAgreementItemProducts"/>
        <response name="error" type="view" value="EditAgreementItemProduct"/>
    </request-map>
    <request-map uri="updateAgreementItemProduct">
        <security https="true" auth="true"/>
        <event type="service" invoke="updateAgreementProductAppl"/>
        <response name="success" type="view" value="ListAgreementItemProducts"/>
        <response name="error" type="view" value="EditAgreementItemProduct"/>
    </request-map>

    <request-map uri="ListAgreementItemFacilities"><security https="true" auth="true"/><response name="success" type="view" value="ListAgreementItemFacilities"/></request-map>
    <request-map uri="ListAgreementItemFacilitiesReport"><security https="true" auth="true"/><response name="success" type="view" value="ListAgreementItemFacilitiesReport"/></request-map>
    <request-map uri="removeAgreementItemFacility">
        <security https="true" auth="true"/>
        <event type="service" invoke="removeAgreementFacilityAppl"/>
        <response name="success" type="view" value="ListAgreementItemFacilities"/>
        <response name="error" type="view" value="ListAgreementItemFacilities"/>
    </request-map>

    <request-map uri="EditAgreementItemFacility"><security https="true" auth="true"/><response name="success" type="view" value="EditAgreementItemFacility"/></request-map>
    <request-map uri="createAgreementItemFacility">
        <security https="true" auth="true"/>
        <event type="service" invoke="createAgreementFacilityAppl"/>
        <response name="success" type="view" value="ListAgreementItemFacilities"/>
        <response name="error" type="view" value="EditAgreementItemFacility"/>
    </request-map>
    <request-map uri="updateAgreementItemFacility">
        <security https="true" auth="true"/>
        <event type="service" invoke="updateAgreementFacilityAppl"/>
        <response name="success" type="view" value="ListAgreementItemFacilities"/>
        <response name="error" type="view" value="EditAgreementItemFacility"/>
    </request-map>

    <request-map uri="ListAgreementItemSupplierProducts"><security https="true" auth="true"/><response name="success" type="view" value="ListAgreementItemSupplierProducts"/></request-map>
    <request-map uri="ListAgreementItemSupplierProductsReport"><security https="true" auth="true"/><response name="success" type="view" value="ListAgreementItemSupplierProductsReport"/></request-map>
    <request-map uri="removeAgreementItemSupplierProduct">
        <security https="true" auth="true"/>
        <event type="service" invoke="removeSupplierProduct"/>
        <response name="success" type="view" value="ListAgreementItemSupplierProducts"/>
        <response name="error" type="view" value="ListAgreementItemSupplierProducts"/>
    </request-map>

    <request-map uri="EditAgreementItemSupplierProduct"><security https="true" auth="true"/><response name="success" type="view" value="EditAgreementItemSupplierProduct"/></request-map>
    <request-map uri="createAgreementItemSupplierProduct">
        <security https="true" auth="true"/>
        <event type="service" invoke="createSupplierProduct"/>
        <response name="success" type="view" value="ListAgreementItemSupplierProducts"/>
        <response name="error" type="view" value="EditAgreementItemSupplierProduct"/>
    </request-map>
    <request-map uri="updateAgreementItemSupplierProduct">
        <security https="true" auth="true"/>
        <event type="service" invoke="updateSupplierProduct"/>
        <response name="success" type="view" value="ListAgreementItemSupplierProducts"/>
        <response name="error" type="view" value="EditAgreementItemSupplierProduct"/>
    </request-map>

    <request-map uri="ListAgreementItemParties"><security https="true" auth="true"/><response name="success" type="view" value="ListAgreementItemParties"/></request-map>
    <request-map uri="removeAgreementItemParty">
        <security https="true" auth="true"/>
        <event type="service" invoke="removeAgreementPartyApplic"/>
        <response name="success" type="view" value="ListAgreementItemParties"/>
        <response name="error" type="view" value="ListAgreementItemParties"/>
    </request-map>
    <request-map uri="EditAgreementItemParty"><security https="true" auth="true"/><response name="success" type="view" value="EditAgreementItemParty"/></request-map>
    <request-map uri="createAgreementItemParty">
        <security https="true" auth="true"/>
        <event type="service" invoke="createAgreementPartyApplic"/>
        <response name="success" type="view" value="EditAgreementItemParty"/>
        <response name="error" type="view" value="EditAgreementItemParty"/>
    </request-map>
    <request-map uri="updateAgreementItemParty">
        <security https="true" auth="true"/>
        <event type="service" invoke="updateAgreementPartyApplic"/>
        <response name="success" type="view" value="EditAgreementItemParty"/>
        <response name="error" type="view" value="EditAgreementItemParty"/>
    </request-map>

    <request-map uri="ListAgreementGeographicalApplic"><security https="true" auth="true"/><response name="success" type="view" value="ListAgreementGeographicalApplic"/></request-map>
    <request-map uri="removeAgreementGeographicalApplic">
        <security https="true" auth="true"/>
        <event type="service" invoke="removeAgreementGeographicalApplic"/>
        <response name="success" type="view" value="ListAgreementGeographicalApplic"/>
        <response name="error" type="view" value="ListAgreementGeographicalApplic"/>
    </request-map>

    <request-map uri="EditAgreementGeographicalApplic"><security https="true" auth="true"/><response name="success" type="view" value="EditAgreementGeographicalApplic"/></request-map>
    <request-map uri="createAgreementGeographicalApplic">
        <security https="true" auth="true"/>
        <event type="service" invoke="createAgreementGeographicalApplic"/>
        <response name="success" type="view" value="ListAgreementGeographicalApplic"/>
        <response name="error" type="view" value="EditAgreementGeographicalApplic"/>
    </request-map>

    <!--WorkEffort Agreements-->
    <request-map uri="EditAgreementWorkEffortApplics">
        <security https="true" auth="true"/>
        <response name="success" type="view" value="EditAgreementWorkEffortApplics"/>
    </request-map>
    <request-map uri="createAgreementWorkEffortApplic">
        <security https="true" auth="true"/>
        <event type="service" invoke="createAgreementWorkEffortApplic"/>
        <response name="success" type="view" value="EditAgreementWorkEffortApplics"/>
        <response name="error" type="view" value="EditAgreementWorkEffortApplics"/>
    </request-map>
    <request-map uri="deleteAgreementWorkEffortApplic">
        <security https="true" auth="true"/>
        <event type="service" invoke="deleteAgreementWorkEffortApplic"/>
        <response name="success" type="view" value="EditAgreementWorkEffortApplics"/>
        <response name="error" type="view" value="EditAgreementWorkEffortApplics"/>
    </request-map>
    
    
    <!-- Shared Agreement Screens -->
    <request-map uri="EditAgreementRoles">
        <security https="true" auth="true"/>
        <response name="success" type="view" value="EditAgreementRoles"/>
    </request-map>
    <request-map uri="createAgreementRole">
        <security https="true" auth="true"/>
        <event type="service" invoke="createAgreementRole"/>
        <response name="success" type="view" value="EditAgreementRoles"/>
        <response name="error" type="view" value="EditAgreementRoles"/>
    </request-map>
    <request-map uri="updateAgreementRole">
        <security https="true" auth="true"/>
        <event type="service" invoke="updateAgreementRole"/>
        <response name="success" type="view" value="EditAgreementRoles"/>
        <response name="error" type="view" value="EditAgreementRoles"/>
    </request-map>
    <request-map uri="deleteAgreementRole">
        <security https="true" auth="true"/>
        <event type="service" invoke="deleteAgreementRole"/>
        <response name="success" type="view" value="EditAgreementRoles"/>
        <response name="error" type="view" value="EditAgreementRoles"/>
    </request-map>

    
    <!-- 
    **************
    * Invoices 
    **************
    -->
    <request-map uri="findInvoices">
        <security https="true" auth="true"/>
        <response name="success" type="view" value="findInvoices"/>
    </request-map>
    <request-map uri="invoiceOverview">
        <security https="true" auth="true"/>
        <response name="success" type="view" value="invoiceOverview"/>
    </request-map>
    <request-map uri="newInvoice">
        <security https="true" auth="true"/>
        <response name="success" type="view" value="newInvoice"/>
    </request-map>
    <request-map uri="editInvoice">
        <security https="true" auth="true"/>
        <response name="success" type="view" value="editInvoice"/>
    </request-map>
    <request-map uri="createInvoice">
        <security https="true" auth="true"/>
        <event type="service" invoke="createInvoice"/>
        <response name="success" type="request" value="editInvoice"/>
        <response name="error" type="view" value="newInvoice"/>
    </request-map>
    <request-map uri="copyInvoice">
        <security https="true" auth="true"/>
        <event type="service" invoke="copyInvoice"/>
        <response name="success" type="view" value="invoiceOverview"/>
        <response name="error" type="view" value="invoiceOverview"/>
    </request-map>
    <request-map uri="updateInvoice">
        <security https="true" auth="true"/>
        <event type="service" invoke="updateInvoice"/>
        <response name="success" type="view" value="editInvoice"/>
        <response name="error" type="view" value="editInvoice"/>
    </request-map>
    <request-map uri="listInvoiceItems">
        <security https="true" auth="true"/>
        <response name="success" type="view" value="listInvoiceItems"/>
    </request-map>
    <request-map uri="createInvoiceItem">
        <security https="true" auth="true"/>
        <event type="service" invoke="createInvoiceItem"/>
        <response name="success" type="view" value="listInvoiceItems"/>
        <response name="error" type="view" value="listInvoiceItems"/>
    </request-map>
    <request-map uri="createInvoiceItemPayrol">
        <security https="true" auth="true"/>
        <event type="simple" invoke="createInvoiceItemPayrol" path="component://accounting/script/org/ofbiz/accounting/invoice/InvoiceEvents.xml"/>
        <response name="success" type="view" value="listInvoiceItems"/>
        <response name="error" type="view" value="listInvoiceItems"/>
    </request-map>
    <request-map uri="updateInvoiceItem">
        <security https="true" auth="true"/>
        <event type="service-multi" invoke="updateInvoiceItem"/>
        <response name="success" type="request-redirect" value="listInvoiceItems"/>
        <response name="error" type="view" value="listInvoiceItems"/>
    </request-map>
    <request-map uri="removeInvoiceItem">
        <security https="true" auth="true"/>
        <event type="service" invoke="removeInvoiceItem"/>
        <response name="success" type="view" value="listInvoiceItems"/>
        <response name="error" type="view" value="listInvoiceItems"/>
    </request-map>
    <request-map uri="editInvoiceTimeEntries">
        <security https="true" auth="true"/>
        <response name="success" type="view" value="editInvoiceTimeEntries"/>
    </request-map>
    <request-map uri="unlinkInvoiceFromTimeEntry">
        <security https="true" auth="true"/>
        <event type="service" invoke="unlinkInvoiceFromTimeEntry"/>
        <response name="success" type="view" value="editInvoiceTimeEntries"/>
        <response name="error" type="view" value="editInvoiceTimeEntries"/>
    </request-map>
    <request-map uri="editInvoiceApplications">
        <security https="true" auth="true"/>
        <response name="success" type="view" value="editInvoiceApplications"/>
    </request-map>
    <request-map uri="updateInvoiceApplication">
        <security https="true" auth="true"/>
        <event type="service" invoke="updatePaymentApplicationDef"/>
        <response name="success" type="view" value="editInvoiceApplications"/>
        <response name="error" type="view" value="editInvoiceApplications"/>
    </request-map>
    <request-map uri="removeInvoiceApplication">
        <security https="true" auth="true"/>
        <event type="service" invoke="removePaymentApplication"/>
        <response name="success" type="view" value="editInvoiceApplications"/>
        <response name="error" type="view" value="editInvoiceApplications"/>
    </request-map>
    <!-- SCIPIO: screen "InvoiceStatus" removed
    <request-map uri="invoiceStatus">
        <security https="true" auth="true"/>
        <response name="success" type="view" value="invoiceStatus"/>
    </request-map>
    -->

    <!-- re Invoice Roles -->
    <request-map uri="invoiceRoles">
        <security https="true" auth="true"/>
        <response name="success" type="view" value="invoiceRoles"/>
    </request-map>
    <request-map uri="createInvoiceRole">
        <security https="true" auth="true"/>
        <event type="service" invoke="createInvoiceRole"/>
        <response name="success" type="view" value="invoiceRoles"/>
        <response name="error" type="view" value="invoiceRoles"/>
    </request-map>
    <request-map uri="removeInvoiceRole">
        <security https="true" auth="true"/>
        <event type="service" invoke="removeInvoiceRole"/>
        <response name="success" type="view" value="invoiceRoles"/>
        <response name="error" type="view" value="invoiceRoles"/>
    </request-map>
    
    <request-map uri="setInvoiceStatus">
        <security https="true" auth="true"/>
        <event type="service" invoke="setInvoiceStatus"/>
        <response name="success" type="view" value="invoiceOverview"/>
        <response name="error" type="view" value="invoiceOverview"/>
    </request-map>
    
    <!-- re Invoice Terms -->
    <!-- SCIPIO: TODO: REVIEW IF NEEDED (came from upstream)
    <request-map uri="invoiceTerms">
        <security https="true" auth="true"/>
        <response name="success" type="view" value="invoiceTerms"/>
    </request-map>
    <request-map uri="createInvoiceTerm">
        <security https="true" auth="true"/>
        <event type="service" invoke="createInvoiceTerm"/>
        <response name="success" type="view" value="invoiceTerms"/>
        <response name="error" type="view" value="invoiceTerms"/>
    </request-map>
    -->
    
    <request-map uri="sendPerEmail">
        <security https="true" auth="true"/>
        <response name="success" type="view" value="sendPerEmail"/>
    </request-map>
    <request-map uri="executeSendPerEmail">
        <security https="true" auth="true"/>
        <event type="service" invoke="sendInvoicePerEmail"/>
        <response name="success" type="view" value="invoiceOverview"/>
        <response name="error" type="view" value="invoiceOverview"/>
    </request-map>
    <!-- SCIPIO: Disabled feature for now (how useful is this?!
    <request-map uri="copyInvoiceToTemplate">
        <security https="true" auth="true"/>
        <event type="service" invoke="copyInvoiceToTemplate"/>
        <response name="success" type="view" value="editInvoice"/>
        <response name="error" type="view" value="editInvoice"/>
    </request-map>
    -->
    <request-map uri="getInvoiceRunningTotal">
        <security https="true" auth="true"/><!-- SCIPIO: 2018-07-09: added security elem -->
        <event type="service" invoke="getInvoiceRunningTotal"/>
        <response name="success" type="request" value="json"/>
        <response name="error" type="request" value="json"/>
    </request-map>
     <!-- Request EditInvoiceItemType -->
    <request-map uri="editInvoiceItemType">
        <security https="true" auth="true"/>
        <response name="success" type="view" value="EditInvoiceItemType"/>
    </request-map>
    <request-map uri="updateInvoiceItemType">
        <security https="true" auth="true"/>
        <event type="service" invoke="updateInvoiceItemType"/>
        <response name="success" type="view" value="EditInvoiceItemType"/>
        <response name="error" type="view" value="EditInvoiceItemType"/>
    </request-map>
    
    
    
    <!-- 
    **************
    * Fixed Assets 
    **************
    -->
    <!-- Fixed Assets -->
    <request-map uri="ListFixedAssets"><security https="true" auth="true"/><response name="success" type="view" value="ListFixedAssets"/></request-map>
    <request-map uri="FixedAssetSearchResults"><security https="true" auth="false"/><response name="success" type="view" value="FixedAssetSearchResults"/></request-map>
    <request-map uri="EditFixedAsset"><security https="true" auth="true"/><response name="success" type="view" value="EditFixedAsset"/></request-map>
    <request-map uri="createFixedAsset">
        <security https="true" auth="true"/>
        <event type="service" invoke="createFixedAsset"/>
        <response name="success" type="view" value="EditFixedAsset"/>
        <response name="error" type="view" value="EditFixedAsset"/>
    </request-map>
    <request-map uri="updateFixedAsset">
        <security https="true" auth="true"/>
        <event type="service" invoke="updateFixedAsset"/>
        <response name="success" type="view" value="EditFixedAsset"/>
        <response name="error" type="view" value="EditFixedAsset"/>
    </request-map>

    <request-map uri="ListFixedAssetProducts"><security https="true" auth="true"/><response name="success" type="view" value="ListFixedAssetProducts"/></request-map>
    <request-map uri="addFixedAssetProduct">
        <security https="true" auth="true"/>
        <event type="service" invoke="addFixedAssetProduct"/>
        <response name="success" type="view" value="ListFixedAssetProducts"/>
        <response name="error" type="view" value="ListFixedAssetProducts"/>
    </request-map>
    <request-map uri="updateFixedAssetProduct">
        <security https="true" auth="true"/>
        <event type="service" invoke="updateFixedAssetProduct"/>
        <response name="success" type="view" value="ListFixedAssetProducts"/>
        <response name="error" type="view" value="ListFixedAssetProducts"/>
    </request-map>
    <request-map uri="removeFixedAssetProduct">
        <security https="true" auth="true"/>
        <event type="service" invoke="removeFixedAssetProduct"/>
        <response name="success" type="view" value="ListFixedAssetProducts"/>
        <response name="error" type="view" value="ListFixedAssetProducts"/>
    </request-map>
    
    <request-map uri="FixedAssetChildren"><security https="true" auth="true"/><response name="success" type="view" value="FixedAssetChildren"/></request-map>

    <request-map uri="EditFixedAssetStdCosts">
        <security https="true" auth="true"/>
        <response name="success" type="view" value="EditFixedAssetStdCosts"/>
    </request-map>
    <request-map uri="createFixedAssetStdCost">
        <security https="true" auth="true"/>
        <event type="service" invoke="createFixedAssetStdCost"/>
        <response name="success" type="view" value="EditFixedAssetStdCosts"/>
    </request-map>
    <request-map uri="updateFixedAssetStdCost">
        <security https="true" auth="true"/>
        <event type="service" invoke="updateFixedAssetStdCost"/>
        <response name="success" type="view" value="EditFixedAssetStdCosts"/>
    </request-map>
    <request-map uri="cancelFixedAssetStdCost">
        <security https="true" auth="true"/>
        <event type="service" invoke="cancelFixedAssetStdCost"/>
        <response name="success" type="view" value="EditFixedAssetStdCosts"/>
    </request-map>
    <!-- FixedAssetIdent -->
    <request-map uri="EditFixedAssetIdents">
        <security https="true" auth="true"/>
        <response name="success" type="view" value="EditFixedAssetIdents"/>
    </request-map>
    <request-map uri="createFixedAssetIdent">
        <security https="true" auth="true"/>
        <event type="service" invoke="createFixedAssetIdent"/>
        <response name="success" type="view" value="EditFixedAssetIdents"/>
        <response name="error" type="view" value="EditFixedAssetIdents"/>
    </request-map>
    <request-map uri="updateFixedAssetIdent">
        <security https="true" auth="true"/>
        <event type="service" invoke="updateFixedAssetIdent"/>
        <response name="success" type="view" value="EditFixedAssetIdents"/>
        <response name="error" type="view" value="EditFixedAssetIdents"/>
    </request-map>
    <request-map uri="removeFixedAssetIdent">
        <security https="true" auth="true"/>
        <event type="service" invoke="removeFixedAssetIdent"/>
        <response name="success" type="view" value="EditFixedAssetIdents"/>
        <response name="error" type="view" value="EditFixedAssetIdents"/>
    </request-map>

    <!-- FixedAssetRegistration -->
    <request-map uri="EditFixedAssetRegistrations">
        <security https="true" auth="true"/>
        <response name="success" type="view" value="EditFixedAssetRegistrations"/>
    </request-map>
    <request-map uri="createFixedAssetRegistration">
        <security https="true" auth="true"/>
        <event type="service" invoke="createFixedAssetRegistration"/>
        <response name="success" type="view" value="EditFixedAssetRegistrations"/>
        <response name="error" type="view" value="EditFixedAssetRegistrations"/>
    </request-map>
    <request-map uri="updateFixedAssetRegistration">
        <security https="true" auth="true"/>
        <event type="service" invoke="updateFixedAssetRegistration"/>
        <response name="success" type="view" value="EditFixedAssetRegistrations"/>
        <response name="error" type="view" value="EditFixedAssetRegistrations"/>
    </request-map>
    <request-map uri="deleteFixedAssetRegistration">
        <security https="true" auth="true"/>
        <event type="service" invoke="deleteFixedAssetRegistration"/>
        <response name="success" type="view" value="EditFixedAssetRegistrations"/>
        <response name="error" type="view" value="EditFixedAssetRegistrations"/>
    </request-map>
    <!-- FixedAssetMaintenance Meter -->
    <request-map uri="EditFixedAssetMeters">
        <security https="true" auth="true"/>
        <response name="success" type="view" value="EditFixedAssetMeters"/>
    </request-map>
    <request-map uri="createFixedAssetMeter">
        <security https="true" auth="true"/>
        <event type="service" invoke="createFixedAssetMeter"/>
        <response name="success" type="view" value="EditFixedAssetMeters"/>
        <response name="error" type="view" value="EditFixedAssetMeters"/>
    </request-map>
    <request-map uri="updateFixedAssetMeter">
        <security https="true" auth="true"/>
        <event type="service" invoke="updateFixedAssetMeter"/>
        <response name="success" type="view" value="EditFixedAssetMeters"/>
        <response name="error" type="view" value="EditFixedAssetMeters"/>
    </request-map>
    <request-map uri="deleteFixedAssetMeter">
        <security https="true" auth="true"/>
        <event type="service" invoke="deleteFixedAssetMeter"/>
        <response name="success" type="view" value="EditFixedAssetMeters"/>
        <response name="error" type="view" value="EditFixedAssetMeters"/>
    </request-map>
    <!-- FixedAssetMaintenance -->
    <request-map uri="ListFixedAssetMaints">
        <security https="true" auth="true"/>
        <response name="success" type="view" value="ListFixedAssetMaints"/>
    </request-map>
    <request-map uri="EditFixedAssetMaint">
        <security https="true" auth="true"/>
        <response name="success" type="view" value="EditFixedAssetMaint"/>
        <response name="error" type="view" value="EditFixedAssetMaint"/>
    </request-map>
    <request-map uri="createFixedAssetMaint">
        <security https="true" auth="true"/>
        <event type="service" invoke="createFixedAssetMaint"/>
        <response name="success" type="view" value="EditFixedAssetMaint"/>
        <response name="error" type="view" value="EditFixedAssetMaint"/>
    </request-map>
    <request-map uri="updateFixedAssetMaint">
        <security https="true" auth="true"/>
        <event type="service" invoke="updateFixedAssetMaint"/>
        <response name="success" type="view" value="EditFixedAssetMaint"/>
        <response name="error" type="view" value="EditFixedAssetMaint"/>
    </request-map>
    <request-map uri="deleteFixedAssetMaint">
        <security https="true" auth="true"/>
        <event type="service" invoke="deleteFixedAssetMaint"/>
        <response name="success" type="view" value="EditFixedAssetMaint"/>
        <response name="error" type="view" value="EditFixedAssetMaint"/>
    </request-map>
    <request-map uri="LookupWorkEffort">
        <security https="true" auth="true"/>
        <response name="success" type="view" value="LookupWorkEffort"/>
    </request-map>
    <request-map uri="LookupOrderHeader">
        <security https="true" auth="true"/>
        <response name="success" type="view" value="LookupOrderHeader"/>
    </request-map>
    <!-- FixedAssetMaintenance Calendar -->
    <request-map uri="calendar">
        <security https="true" auth="true"/>
        <response name="success" type="view" value="calendar"/>
    </request-map>
    <request-map uri="EditWorkEffort">
        <security https="true" auth="true"/>
        <response name="success" type="view" value="EditFixedAssetMaint"/>
    </request-map>
    <request-map uri="WorkEffortSummary">
        <security https="true" auth="true"/>
        <response name="success" type="view" value="WorkEffortSummary"/>
    </request-map>
    <!-- FixedAssetMaintenance Order -->
    <request-map uri="EditFixedAssetMaintOrders">
        <security https="true" auth="true"/>
        <response name="success" type="view" value="EditFixedAssetMaintOrders"/>
    </request-map>
    <request-map uri="createFixedAssetMaintOrder">
        <security https="true" auth="true"/>
        <event type="service" invoke="createFixedAssetMaintOrder"/>
        <response name="success" type="view" value="EditFixedAssetMaintOrders"/>
        <response name="error" type="view" value="EditFixedAssetMaintOrders"/>
    </request-map>
    <request-map uri="deleteFixedAssetMaintOrder">
        <security https="true" auth="true"/>
        <event type="service" invoke="deleteFixedAssetMaintOrder"/>
        <response name="success" type="view" value="EditFixedAssetMaintOrders"/>
        <response name="error" type="view" value="EditFixedAssetMaintOrders"/>
    </request-map>
    
    <!-- Fixed Asset Depreciation -->
    <request-map uri="showFixedAssetDepreciation">
        <security https="true" auth="true"/>
        <response name="success" type="view" value="ShowFixedAssetDepreciation"/>
        <response name="error" type="view" value="ShowFixedAssetDepreciation"/>
    </request-map>
    <request-map uri="createFixedAssetDepMethod">
        <security https="true" auth="true"/>
        <event type="service" invoke="createFixedAssetDepMethod"/>
        <response name="success" type="view" value="ShowFixedAssetDepreciation"/>
        <response name="error" type="view" value="ShowFixedAssetDepreciation"/>
    </request-map>
    <request-map uri="deleteFixedAssetDepMethod">
        <security https="true" auth="true"/>
        <event type="service" invoke="deleteFixedAssetDepMethod"/>
        <response name="success" type="view" value="ShowFixedAssetDepreciation"/>
        <response name="error" type="view" value="ShowFixedAssetDepreciation"/>
    </request-map>
    <request-map uri="updateFixedAssetDepMethod">
        <security https="true" auth="true"/>
        <event type="service" invoke="updateFixedAssetDepMethod"/>
        <response name="success" type="view" value="ShowFixedAssetDepreciation"/>
        <response name="error" type="view" value="ShowFixedAssetDepreciation"/>
    </request-map>
    <request-map uri="createFixedAssetTypeGlAccountForFixedAsset">
        <security https="true" auth="true"/>
        <event type="service" invoke="createFixedAssetTypeGlAccount"/>
        <response name="success" type="view" value="ShowFixedAssetDepreciation"/>
        <response name="error" type="view" value="ShowFixedAssetDepreciation"/>
    </request-map>
    <request-map uri="deleteFixedAssetTypeGlAccountForFixedAsset">
        <security https="true" auth="true"/>
        <event type="service" invoke="deleteFixedAssetTypeGlAccount"/>
        <response name="success" type="view" value="ShowFixedAssetDepreciation"/>
        <response name="error" type="view" value="ShowFixedAssetDepreciation"/>
    </request-map>
    <request-map uri="FixedAssetTypeGlAccounts">
        <security https="true" auth="true"/>
        <response name="success" type="view" value="FixedAssetTypeGlAccounts"/>
        <response name="error" type="view" value="FixedAssetTypeGlAccounts"/>
    </request-map>
    <request-map uri="createFixedAssetTypeGlAccount">
        <security https="true" auth="true"/>
        <event type="service" invoke="createFixedAssetTypeGlAccount"/>
        <response name="success" type="view" value="FixedAssetTypeGlAccounts"/>
        <response name="error" type="view" value="FixedAssetTypeGlAccounts"/>
    </request-map>
    <request-map uri="deleteFixedAssetTypeGlAccount">
        <security https="true" auth="true"/>
        <event type="service" invoke="deleteFixedAssetTypeGlAccount"/>
        <response name="success" type="view" value="FixedAssetTypeGlAccounts"/>
        <response name="error" type="view" value="FixedAssetTypeGlAccounts"/>
    </request-map>

    <!-- Fixed Asset GeoLocation-->
    <!-- SCIPIO: TODO: REVIEW: view no longer exists...
    <request-map uri="FixedAssetGeoLocation">
        <security https="true" auth="true"/>
        <response name="success" type="view" value="FixedAssetGeoLocation"/>
        <response name="error" type="view" value="EditFixedAsset"/>
    </request-map>-->
    

    <!--
    ************** 
    * Contracts 
    **************
    -->

    <!-- 
    **************
    * Controlling 
    **************
    -->
    
    <!-- 
    **************
    * Financial Accounts 
    **************
    -->
    <!-- Fin Account -->
    <request-map uri="FindFinAccount">
        <security https="true" auth="true"/>
        <response name="success" type="view" value="FindFinAccount"/>
    </request-map>
    <request-map uri="EditFinAccount">
        <security https="true" auth="true"/>
        <response name="success" type="view" value="EditFinAccount"/>
    </request-map>
    <request-map uri="createFinAccount">
        <security https="true" auth="true"/>
        <event type="service" invoke="createFinAccount"/>
        <response name="success" type="view" value="EditFinAccount"/>
        <response name="error" type="view" value="EditFinAccount"/>
    </request-map>
    <request-map uri="updateFinAccount">
        <security https="true" auth="true"/>
        <event type="service" invoke="updateFinAccount"/>
        <response name="success" type="view" value="EditFinAccount"/>
        <response name="error" type="view" value="EditFinAccount"/>
    </request-map>
    <request-map uri="deleteFinAccount">
        <security https="true" auth="true"/>
        <event type="service" invoke="deleteFinAccount"/>
        <response name="success" type="view" value="FindFinAccount"/>
        <response name="error" type="view" value="FindFinAccount"/>
    </request-map>
    <request-map uri="FinAccountMain">
        <security https="true" auth="true"/>
        <response name="success" type="view" value="FinAccountMain"/>
    </request-map>
    <request-map uri="FindDepositSlips">
        <security https="true" auth="true"/>
        <response name="success" type="view" value="FindDepositSlips"/>
    </request-map>
    <request-map uri="updateDepositSlip">
        <security https="true" auth="true"/>
        <event type="service" invoke="updatePaymentGroup"/>
        <response name="success" type="view" value="EditDepositSlipAndMembers"/>
        <response name="error" type="view" value="EditDepositSlipAndMembers"/>
    </request-map>
    <request-map uri="addDepositSlipMember">
        <security https="true" auth="true"/>
        <event type="service" invoke="createPaymentGroupMember"/>
        <response name="success" type="view" value="EditDepositSlipAndMembers"/>
        <response name="error" type="view" value="EditDepositSlipAndMembers"/>
    </request-map>
    <request-map uri="updateDepositSlipMember">
        <security https="true" auth="true"/>
        <event type="service" invoke="updatePaymentGroupMember"/>
        <response name="success" type="view" value="EditDepositSlipAndMembers"/>
        <response name="error" type="view" value="EditDepositSlipAndMembers"/>
    </request-map>
    <request-map uri="expireDepositSlipMember">
        <security https="true" auth="true"/>
        <event type="service" invoke="expirePaymentGroupMember"/>
        <response name="success" type="view" value="EditDepositSlipAndMembers"/>
        <response name="error" type="view" value="EditDepositSlipAndMembers"/>
    </request-map>
    <request-map uri="EditDepositSlipAndMembers">
        <security https="true" auth="true"/>
        <response name="success" type="view" value="EditDepositSlipAndMembers"/>
    </request-map>
    <request-map uri="deleteDepositSlip">
        <security https="true" auth="true"/>
        <event type="service" invoke="cancelPaymentBatch"/>
        <response name="success" type="view" value="FindDepositSlips"/>
        <response name="error" type="view" value="FindDepositSlips"/>
    </request-map>
    <request-map uri="NewDepositPayment">
        <security https="true" auth="true"/>
        <response name="success" type="view" value="NewDepositPayment"/>
    </request-map>
    <request-map uri="NewWithdrawalPayment">
        <security https="true" auth="true"/>
        <response name="success" type="view" value="NewWithdrawalPayment"/>
    </request-map>
    <request-map uri="createDepositPayment">
        <security https="true" auth="true"/>
        <event type="service" invoke="createPaymentAndFinAccountTrans"/>
        <response name="success" type="view" value="PaymentsDepositWithdraw"/>
        <response name="error" type="view" value="NewDepositPayment"/>
    </request-map>
    <request-map uri="createWithdrawalPayment">
        <security https="true" auth="true"/>
        <event type="service" invoke="createPaymentAndFinAccountTrans"/>
        <response name="success" type="view" value="PaymentsDepositWithdraw"/>
        <response name="error" type="view" value="NewWithdrawalPayment"/>
    </request-map>
    <!-- Fin Account Roles -->
    <request-map uri="EditFinAccountRoles">
        <security https="true" auth="true"/>
        <response name="success" type="view" value="EditFinAccountRoles"/>
    </request-map>
    <request-map uri="createFinAccountRole">
        <security https="true" auth="true"/>
        <event type="service" invoke="createFinAccountRole"/>
        <response name="success" type="view" value="EditFinAccountRoles"/>
        <response name="error" type="view" value="EditFinAccountRoles"/>
    </request-map>
    <request-map uri="updateFinAccountRole">
        <security https="true" auth="true"/>
        <event type="service" invoke="updateFinAccountRole"/>
        <response name="success" type="view" value="EditFinAccountRoles"/>
        <response name="error" type="view" value="EditFinAccountRoles"/>
    </request-map>
    <request-map uri="deleteFinAccountRole">
        <security https="true" auth="true"/>
        <event type="service" invoke="deleteFinAccountRole"/>
        <response name="success" type="view" value="EditFinAccountRoles"/>
        <response name="error" type="view" value="EditFinAccountRoles"/>
    </request-map>
    <!-- Fin Account Transaction-->
    <request-map uri="EditFinAccountTrans">
        <security https="true" auth="true"/>
        <response name="success" type="view" value="EditFinAccountTrans"/>
        <response name="error" type="view" value="EditFinAccountTrans"/>
    </request-map>
    <request-map uri="createFinAccountTrans">
        <security https="true" auth="true"/>
        <event type="service" invoke="createFinAccountTrans"/>
        <response name="success" type="view" value="FindFinAccountTrans"/>
        <response name="error" type="view" value="EditFinAccountTrans"/>
    </request-map>
    <request-map uri="FindFinAccountTrans">
        <security https="true" auth="true"/>
        <response name="success" type="view" value="FindFinAccountTrans"/>
    </request-map>
    <request-map uri="setFinAccountTransStatus">
        <security https="true" auth="true"/>
        <event type="service" invoke="setFinAccountTransStatus"/>
        <response name="success" type="view" value="FindFinAccountTrans"/>
        <response name="error" type="view" value="FindFinAccountTrans"/>
    </request-map>
    <request-map uri="BankReconciliation">
        <security https="true" auth="true"/>
        <response name="success" type="view" value="BankReconciliation"/>
    </request-map>
    <request-map uri="getFinAccountTransRunningTotalAndBalances">
        <security https="true" auth="true"/><!-- SCIPIO: 2018-07-09: added security elem -->
        <event type="service-multi" invoke="getFinAccountTransRunningTotalAndBalances"/>
        <response name="success" type="request" value="json"/>
        <response name="error" type="request" value="json"/>
    </request-map>
    <request-map uri="reconcileFinAccountTrans">
        <security https="true" auth="true"/><!-- SCIPIO: 2018-07-09: switched to auth true -->
        <event type="service-multi" invoke="reconcileFinAccountTrans"/>
        <response name="success" type="view" value="BankReconciliation"/>
        <response name="error" type="view" value="BankReconciliation"/>
    </request-map>
    <request-map uri="EditFinAccountReconciliations">
        <security https="true" auth="true"/>
        <response name="success" type="view" value="EditFinAccountReconciliations"/>
    </request-map>
    <request-map uri="FindFinAccountReconciliations">
        <security https="true" auth="true"/>
        <response name="success" type="view" value="FindFinAccountReconciliations"/>
    </request-map>
    <request-map uri="createGlReconciliation">
        <security https="true" auth="true"/>
        <event type="service" invoke="createGlReconciliation"/>
        <response name="success" type="view" value="EditFinAccountReconciliations"/>
        <response name="error" type="view" value="EditFinAccountReconciliations"/>
    </request-map>
    <request-map uri="updateFinAccountGlReconciliation">
        <security https="true" auth="true"/>
        <event type="service" invoke="updateGlReconciliation"/>
        <response name="success" type="view" value="EditFinAccountReconciliations"/>
        <response name="error" type="view" value="EditFinAccountReconciliations"/>
    </request-map>
    <request-map uri="ViewGlReconciliationWithTransaction">
        <security https="true" auth="true"/>
        <response name="success" type="view" value="ViewGlReconciliationWithTransaction"/>
    </request-map>
    <request-map uri="callReconcileFinAccountTrans">
        <security https="true" auth="true"/>
        <event type="service-multi" invoke="reconcileFinAccountTrans"/>
        <response name="success" type="view" value="ViewGlReconciliationWithTransaction"/>
        <response name="error" type="view" value="ViewGlReconciliationWithTransaction"/>
    </request-map>
    <request-map uri="assignGlRecToFinAccTrans">
        <security https="true" auth="false"/>
        <event type="service-multi" invoke="assignGlRecToFinAccTrans"/>
        <response name="success" type="view" value="FindFinAccountTrans"/>
        <response name="error" type="view" value="FindFinAccountTrans"/>
    </request-map>

    <request-map uri="removeFinAccountTransFromReconciliation">
        <security auth="true" https="true"/>
        <event type="service" invoke="removeFinAccountTransFromReconciliation"/>
        <response name="success" type="view" value="BankReconciliation"/>
        <response name="error" type="view" value="BankReconciliation"/>
    </request-map>
    <request-map uri="removeFinAccountTransAssociation">
        <security auth="true" https="true"/>
        <event type="service" invoke="removeFinAccountTransFromReconciliation"/>
        <response name="success" type="view" value="ViewGlReconciliationWithTransaction"/>
        <response name="error" type="view" value="ViewGlReconciliationWithTransaction"/>
    </request-map>
    <request-map uri="cancelBankReconciliation">
        <security https="true" auth="true"/>
        <event type="service" invoke="cancelBankReconciliation"/>
        <response name="success" type="view" value="ViewGlReconciliationWithTransaction"/>
        <response name="error" type="view" value="ViewGlReconciliationWithTransaction"/>
    </request-map>
    <!-- Fin Account Authority-->
    <request-map uri="EditFinAccountAuths">
        <security https="true" auth="true"/>
        <response name="success" type="view" value="EditFinAccountAuths"/>
    </request-map>
    <request-map uri="createFinAccountAuth">
        <security https="true" auth="true"/>
        <event type="service" invoke="createFinAccountAuth"/>
        <response name="success" type="view" value="EditFinAccountAuths"/>
        <response name="error" type="view" value="EditFinAccountAuths"/>
    </request-map>
    <request-map uri="expireFinAccountAuth">
        <security https="true" auth="true"/>
        <event type="service" invoke="expireFinAccountAuth"/>
        <response name="success" type="view" value="EditFinAccountAuths"/>
        <response name="error" type="view" value="EditFinAccountAuths"/>
    </request-map>

    <!--request-uri FinAccountTypeGlAccount -->
    <request-map uri="editFinAccountTypeGlAccounts">
        <security https="true" auth="true"/>
        <response name="success" type="view" value="EditFinAccountTypeGlAccounts"/>
    </request-map>

    <request-map uri="createFinAccountTypeGlAccount">
        <security https="true" auth="true"/>
        <event type="service" invoke="createFinAccountTypeGlAccount"/>
        <response name="success" type="view" value="EditFinAccountTypeGlAccounts"/>
        <response name="error" type="view" value="EditFinAccountTypeGlAccounts"/>
    </request-map>

    <request-map uri="updateFinAccountTypeGlAccount">
        <security https="true" auth="true"/>
        <event type="service" invoke="updateFinAccountTypeGlAccount"/>
        <response name="success" type="view" value="EditFinAccountTypeGlAccounts"/>
        <response name="error" type="view" value="EditFinAccountTypeGlAccounts"/>
    </request-map>

    <request-map uri="deleteFinAccountTypeGlAccount">
        <security https="true" auth="true"/>
        <event type="service" invoke="deleteFinAccountTypeGlAccount"/>
        <response name="success" type="view" value="EditFinAccountTypeGlAccounts"/>
        <response name="error" type="view" value="EditFinAccountTypeGlAccounts"/>
    </request-map>    
    
    <!--
    ************** 
    * Inventory 
    **************
    -->
    
    <!-- 
    **************
    * Journals 
    **************
    -->
     <request-map uri="journals">
        <security https="true" auth="true"/>
        <response name="success" type="view" value="journals"/>
    </request-map>
    <request-map uri="createGlJournal">
        <security https="true" auth="true"/>
        <event type="service" invoke="createGlJournal"/>
        <response name="success" type="view" value="journals"/>
        <response name="error" type="view" value="journals"/>
    </request-map>
    <request-map uri="updateGlJournal">
        <security https="true" auth="true"/>
        <event type="service" invoke="updateGlJournal"/>
        <response name="success" type="view" value="journals"/>
        <response name="error" type="view" value="journals"/>
    </request-map>
    <request-map uri="deleteGlJournal">
        <security https="true" auth="true"/>
        <event type="service" invoke="deleteGlJournal"/>
        <response name="success" type="view" value="journals"/>
        <response name="error" type="view" value="journals"/>
    </request-map>
    
    <!-- 
    **************
    * Transactions
    **************
    -->
    <request-map uri="Transactions">
        <security https="true" auth="true"/>
        <response name="success" type="view" value="Transactions"/>
    </request-map>
    
    <!-- 
    **************
    * Reports
    **************
    -->
    <request-map uri="TransactionReports">
        <security https="true" auth="true"/>
        <response name="success" type="view" value="TransactionTotals"/>
    </request-map>
    <!--
    <request-map uri="FinancialTransactionReport">
        <security https="true" auth="true"/>
        <response name="success" type="view" value="TransactionReport"/>
    </request-map> -->
    <request-map uri="FinancialSummaryReportOptions">
        <security https="true" auth="true" />
        <response name="success" type="view" value="FinancialSummaryReportOptions" />
    </request-map>
    <request-map uri="SalesInvoiceByProductCategorySummary">
        <security https="true" auth="true" />
        <response name="success" type="view" value="SalesInvoiceByProductCategorySummary" />
    </request-map>
    <request-map uri="TrialBalance">
        <security https="true" auth="true" />
        <response name="success" type="view" value="TrialBalance" />
    </request-map>
    <request-map uri="IncomeStatement">
        <security https="true" auth="true" />
        <response name="success" type="view" value="IncomeStatement" />
    </request-map>
    <request-map uri="ComparativeIncomeStatement">
        <security https="true" auth="true" />
        <response name="success" type="view"
            value="ComparativeIncomeStatement" />
        <response name="error" type="view"
            value="ComparativeIncomeStatement" />
    </request-map>
    <request-map uri="BalanceSheet">
        <security https="true" auth="true" />
        <response name="success" type="view" value="BalanceSheet" />
    </request-map>
    <request-map uri="BalanceSheet.pdf">
        <security https="true" auth="true" />
        <response name="success" type="view" value="BalanceSheetPdf" />
    </request-map>
    <request-map uri="ComparativeBalanceSheet">
        <security https="true" auth="true" />
        <response name="success" type="view" value="ComparativeBalanceSheet" />
    </request-map>
    <request-map uri="ComparativeBalanceSheet.pdf">
        <security https="true" auth="true" />
        <response name="success" type="view"
            value="ComparativeBalanceSheetPdf" />
    </request-map>
    <request-map uri="ComparativeBalanceSheet.csv">
        <security https="true" auth="true" />
        <response name="success" type="view"
            value="ComparativeBalanceSheetCsv" />
    </request-map>
    <request-map uri="TransactionTotals">
        <security https="true" auth="true" />
        <response name="success" type="view" value="TransactionTotals" />
    </request-map>
    <request-map uri="FindPaymentsForDepositOrWithdraw">
        <security https="true" auth="true"/>
        <response name="success" type="view" value="PaymentsDepositWithdraw"/>
        <response name="error" type="view" value="PaymentsDepositWithdraw"/>
    </request-map>
    <request-map uri="getPaymentRunningTotal">
        <security https="true" auth="true"/><!-- SCIPIO: 2018-07-09: added security elem -->
        <event type="service" invoke="getPaymentRunningTotal"/>
        <response name="success" type="request" value="json"/>
        <response name="error" type="request" value="json"/>
    </request-map>
    <request-map uri="LookupCustomerName">
        <security auth="true" https="true"/>
        <response name="success" type="view" value="LookupCustomerName"/>
    </request-map>
    <request-map uri="depositWithdrawPayments">
        <security auth="true" https="true"/>
        <event type="service" invoke="depositWithdrawPayments"/>
        <response name="success" type="view" value="PaymentsDepositWithdraw"/>
        <response name="error" type="view" value="PaymentsDepositWithdraw"/>
    </request-map>
    <request-map uri="NewDepositSlip">
        <security auth="true" https="true"/>
        <response name="success" type="view" value="NewDepositSlip"/>
    </request-map>
    <request-map uri="createPaymentBatch">
        <security https="true" auth="true"/>
        <event type="service" invoke="checkAndCreateBatchForValidPayments"/>
        <response name="success" type="view" value="EditDepositSlipAndMembers"/>
        <response name="error" type="view" value="NewDepositSlip"/>
    </request-map>
    <request-map uri="InventoryValuation">
        <security https="true" auth="true"/>
        <response name="success" type="view" value="InventoryValuation"/>
    </request-map>
    <request-map uri="InventoryValuation.pdf">
        <security https="true" auth="true"/>
        <response name="success" type="view" value="InventoryValuationPdf"/>
        <response name="error" type="view" value="InventoryValuation"/>
    </request-map>
    <request-map uri="InventoryValuation.csv">
        <security https="true" auth="true"/>
        <response name="success" type="view" value="InventoryValuationCsv"/>
        <response name="error" type="view" value="InventoryValuation"/>
    </request-map>
    <request-map uri="CashFlowStatement">
        <security https="true" auth="true"/>
        <response name="success" type="view" value="CashFlowStatement"/>
    </request-map>
    <request-map uri="CashFlowStatementListPdf.pdf">
        <security https="true" auth="true"/>
        <response name="success" type="view" value="CashFlowStatementListPdf"/>
    </request-map>
    <request-map uri="CashFlowStatementListCsv.csv">
        <security https="true" auth="true"/>
        <response name="success" type="view" value="CashFlowStatementListCsv"/>
    </request-map>
    <request-map uri="ComparativeCashFlowStatement">
        <security https="true" auth="true"/>
        <response name="success" type="view" value="ComparativeCashFlowStatement"/>
        <response name="error" type="view" value="ComparativeCashFlowStatement"/>
    </request-map>
    <request-map uri="ComparativeCashFlowStatement.csv">
        <security https="true" auth="true"/>
        <response name="success" type="view" value="ComparativeCashFlowStatementCsv"/>
        <response name="error" type="view" value="ComparativeCashFlowStatement"/>
    </request-map>
    <request-map uri="ComparativeCashFlowStatement.pdf">
        <security https="true" auth="true"/>
        <response name="success" type="view" value="ComparativeCashFlowStatementPdf"/>
        <response name="error" type="view" value="ComparativeCashFlowStatement"/>
    </request-map>
    
    <!-- Previously unused screens -->
    <request-map uri="SalesInvoiceByProductGlAccountSummary"><security https="true" auth="true"/><response name="success" type="view" value="SalesInvoiceByProductGlAccountSummary"/></request-map>
    <request-map uri="PaymentByMethodSummary"><security https="true" auth="true"/><response name="success" type="view" value="PaymentByMethodSummary"/></request-map>
    <request-map uri="InventoryIssueSummary"><security https="true" auth="true"/><response name="success" type="view" value="InventoryIssueSummary"/></request-map>
    <request-map uri="FinancialAccountSummary"><security https="true" auth="true"/><response name="success" type="view" value="FinancialAccountSummary"/></request-map>
    <request-map uri="GlAccountTrialBalance"><security https="true" auth="true"/><response name="success" type="view" value="GlAccountTrialBalance"/></request-map>
    
    <!-- 
    **************
    * Import/Export 
    **************-->
    <request-map uri="ImportExport"> <!-- currently mapped to ImportExportInvoice (see view mappings) -->
        <security https="true" auth="true"/>
        <response name="success" type="view" value="ImportExport"/>
    </request-map>
    <request-map uri="ImportExportInvoice">
        <security https="true" auth="true"/>
        <response name="success" type="view" value="ImportExportInvoice"/>
    </request-map>
    <request-map uri="ExportInvoiceCsv.csv">
        <security https="true" auth="true"/>
        <response name="success" type="view" value="ExportInvoicesCsv"/>
    </request-map>
    <request-map uri="ImportInvoice">
        <security auth="true" https="true"/>
        <event invoke="importInvoice" path="" type="service"/>
        <response name="success" type="request" value="ImportExportInvoice"/><!-- SCIPIO: now mapped to invoice screen: ImportExport -->
        <response name="error" type="view" value="ImportExportInvoice"/><!-- SCIPIO: now mapped to invoice screen: ImportExport -->
    </request-map>
    <request-map uri="ExportTransactions">
        <security https="true" auth="true"/>
        <response name="success" type="view" value="ExportTransactions"/>
    </request-map>
    <request-map uri="ExportTransaction.csv">
        <security https="true" auth="true"/>
        <response name="success" type="view" value="ExportTransactionCsv"/>
    </request-map>
    
    
    <!-- 
    **************
    * Payments
    **************
     -->
    <request-map uri="findPayments">
        <security https="true" auth="true"/>
        <response name="success" type="view" value="findPayments"/>
    </request-map>
    <request-map uri="newPayment">
        <security https="true" auth="true"/>
        <response name="success" type="view" value="newPayment"/>
    </request-map>
    <request-map uri="editPayment">
        <security https="true" auth="true"/>
        <response name="success" type="view" value="editPayment"/>
    </request-map>
    <request-map uri="createPayment">
        <security https="true" auth="true"/>
        <event type="service" invoke="createPaymentAndFinAccountTrans"/>
        <response name="success" type="view" value="editPayment"/>
        <response name="error" type="view" value="newPayment"/>
    </request-map>
    <request-map uri="updatePayment">
        <security https="true" auth="true"/>
        <event type="service" invoke="updatePayment"/>
        <response name="success" type="view" value="editPayment"/>
        <response name="error" type="view" value="editPayment"/>
    </request-map>
    <request-map uri="paymentOverview">
        <security https="true" auth="true"/>
        <response name="success" type="view" value="paymentOverview"/>
    </request-map>
    <request-map uri="editPaymentApplications">
        <security https="true" auth="true"/>
        <response name="success" type="view" value="editPaymentApplications"/>
    </request-map>
    <request-map uri="createPaymentApplication">
        <security https="true" auth="true"/>
        <event type="service" invoke="createPaymentApplication"/>
        <response name="success" type="view" value="editPaymentApplications"/>
    </request-map>
    <request-map uri="updatePaymentApplication">
        <security https="true" auth="true"/>
        <event type="service" invoke="updatePaymentApplicationDef"/>
        <response name="success" type="view" value="editPaymentApplications"/>
    </request-map>
    <request-map uri="removePaymentApplication">
        <security https="true" auth="true"/>
        <event type="service" invoke="removePaymentApplication"/>
        <response name="success" type="view" value="editPaymentApplications"/>
        <response name="error" type="view" value="editPaymentApplications"/>
    </request-map>
    <request-map uri="setPaymentStatus">
        <security https="true" auth="true"/>
        <event type="service" invoke="setPaymentStatus"/>
        <response name="success" type="view" value="paymentOverview"/>
        <response name="error" type="view" value="paymentOverview"/>
    </request-map>

    <request-map uri="printChecks.pdf">
        <security https="true" auth="true"/>
        <response name="success" type="view" value="PrintChecks"/>
    </request-map>

    <request-map uri="quickSendPayment">
        <security https="true" auth="true"/>
        <event type="service-multi" invoke="quickSendPayment"/>
        <response name="success" type="view" value="ListChecksToSend"/>
        <response name="error" type="view" value="ListChecksToSend"/>
    </request-map>

    <request-map uri="FindSalesInvoicesByDueDate">
        <security https="true" auth="true"/>
        <response name="success" type="view" value="FindSalesInvoicesByDueDate">
            <redirect-parameter name="invoiceTypeId"/>
            <redirect-parameter name="organizationPartyId"/>
            <redirect-parameter name="partyId"/>
            <redirect-parameter name="daysOffset"/>
        </response>
    </request-map>
    <request-map uri="FindPurchaseInvoicesByDueDate">
        <security https="true" auth="true"/>
        <response name="success" type="view" value="FindPurchaseInvoicesByDueDate">
            <redirect-parameter name="invoiceTypeId"/>
            <redirect-parameter name="organizationPartyId"/>
            <redirect-parameter name="partyId"/>
            <redirect-parameter name="daysOffset"/>
        </response>
    </request-map>
    
        <!-- SCIPIO (02/01/2019): Transaction page requests readded -->
    <request-map uri="FindGatewayResponses">
        <security https="true" auth="true"/>
        <response name="success" type="view" value="FindGatewayResponses"/>
    </request-map>
    <request-map uri="ViewGatewayResponse">
        <security https="true" auth="true"/>
        <response name="success" type="view" value="ViewGatewayResponse"/>
    </request-map>
    <request-map uri="AuthorizeTransaction">
        <security https="true" auth="true"/>
        <response name="success" type="view" value="AuthorizeTransaction"/>
    </request-map>
    <request-map uri="CaptureTransaction">
        <security https="true" auth="true"/>
        <response name="success" type="view" value="CaptureTransaction"/>
    </request-map>

    <request-map uri="ManualTransaction">
        <security https="true" auth="true"/>
        <response name="success" type="view" value="ManualTransaction"/>
    </request-map>
    <request-map uri="manualETx">
        <security https="true" auth="true"/>
        <response name="success" type="view" value="ManualTransaction"/>
    </request-map>
    <request-map uri="processManualCcTx">
        <security https="true" auth="true"/>
        <event type="service" invoke="manualForcedCcTransaction"/>
        <response name="success" type="view" value="ManualTransaction"/>
    </request-map>
    <request-map uri="processAuthorizeTransaction">
        <security https="true" auth="true"/>
        <event type="service" invoke="authOrderPaymentPreference"/>
        <response name="success" type="view" value="ViewGatewayResponse"/>
        <response name="error" type="view" value="ManualTransaction"/>
    </request-map>
    <request-map uri="processCaptureTransaction">
        <security https="true" auth="true"/>
        <event type="service" invoke="captureOrderPayments"/>
        <response name="success" type="view" value="ViewGatewayResponse"/>
        <response name="error" type="view" value="ManualTransaction"/>
    </request-map>
    <request-map uri="processReleaseTransaction">
        <security https="true" auth="true"/>
        <event type="service" invoke="releaseOrderPaymentPreference"/>
        <response name="success" type="view" value="ManualTransaction"/>
        <response name="error" type="view" value="ManualTransaction"/>
    </request-map>
    <request-map uri="processRefundTransaction">
        <security https="true" auth="true"/>
        <event type="service" invoke="refundOrderPaymentPreference"/>
        <response name="success" type="view" value="ManualTransaction"/>
        <response name="error" type="view" value="ManualTransaction"/>
    </request-map>

    <!-- Payment Group requests -->
    <request-map uri="FindPaymentGroup">
        <security https="true" auth="true"/>
        <response name="success" type="view" value="FindPaymentGroup"/>
    </request-map>
    <request-map uri="EditPaymentGroup">
        <security https="true" auth="true"/>
        <response name="success" type="view" value="EditPaymentGroup"/>
    </request-map>
    <request-map uri="createPaymentGroup">
        <security https="true" auth="true"/>
        <event type="service" invoke="createPaymentGroup"/>
        <response name="success" type="view" value="EditPaymentGroup"/>
        <response name="error" type="view" value="EditPaymentGroup"/>
    </request-map>
    <request-map uri="updatePaymentGroup">
        <security https="true" auth="true"/>
        <event type="service" invoke="updatePaymentGroup"/>
        <response name="success" type="view" value="EditPaymentGroup"/>
        <response name="error" type="view" value="EditPaymentGroup"/>
    </request-map>
    <request-map uri="deletePaymentGroup">
        <security https="true" auth="true"/>
        <event type="service" invoke="deletePaymentGroup"/>
        <response name="success" type="view" value="FindPaymentGroup"/>
        <response name="error" type="view" value="FindPaymentGroup"/>
    </request-map>

    <request-map uri="EditPaymentGroupMember">
        <security https="true" auth="true"/>
        <response name="success" type="view" value="EditPaymentGroupMember"/>
    </request-map>
    <request-map uri="createPaymentGroupMember">
        <security https="true" auth="true"/>
        <event type="service" invoke="createPaymentGroupMember"/>
        <response name="success" type="view" value="EditPaymentGroupMember"/>
        <response name="error" type="view" value="EditPaymentGroupMember"/>
    </request-map>
    <request-map uri="updatePaymentGroupMember">
        <security https="true" auth="true"/>
        <event type="service" invoke="updatePaymentGroupMember"/>
        <response name="success" type="view" value="EditPaymentGroupMember"/>
        <response name="error" type="view" value="EditPaymentGroupMember"/>
    </request-map>
    <request-map uri="expirePaymentGroupMember">
        <security https="true" auth="true"/>
        <event type="service" invoke="expirePaymentGroupMember"/>
        <response name="success" type="view" value="EditPaymentGroupMember"/>
        <response name="error" type="view" value="EditPaymentGroupMember"/>
    </request-map>

    <request-map uri="PaymentGroupOverview">
        <security https="true" auth="true"/>
        <response name="success" type="view" value="PaymentGroupOverview"/>
    </request-map>

    <request-map uri="cancelPaymentGroup">
        <security https="true" auth="true"/>
        <event type="service" invoke="cancelPaymentBatch"/>
        <response name="success" type="view" value="PaymentGroupOverview"/>
        <response name="error" type="view" value="FindPaymentGroup"/>
    </request-map>

    <request-map uri="cancelCheckRunPayments">
        <security https="true" auth="true"/>
        <event type="service" invoke="cancelCheckRunPayments"/>
        <response name="success" type="view" value="PaymentGroupOverview"/>
        <response name="error" type="view" value="FindPaymentGroup"/>
    </request-map>

    <request-map uri="DepositSlip.pdf">
        <security https="true" auth="true"/>
        <response name="success" type="view" value="DepositSlipPdf"/>
        <response name="error" type="view" value="PaymentGroupOverview"/>
    </request-map>
    
    <!-- 
    **************
    * Settings 
    **************-->
    <request-map uri="settings">
        <security https="true" auth="true"/>
        <response name="success" type="view" value="ListCompanies"/>
    </request-map>
    <request-map uri="AddCompany">
        <security https="true" auth="true"/>
        <response name="success" type="view" value="AddCompany"/>
    </request-map>
    <request-map uri="AdminMain">
        <security https="true" auth="true"/>
        <response name="success" type="view" value="PartyAcctgPreference"/>
    </request-map>
    <request-map uri="TimePeriods">
        <security https="true" auth="true"/>
        <response name="success" type="view" value="EditCustomTimePeriod"/>
    </request-map>
    <request-map uri="createCustomTimePeriod">
        <security https="true" auth="true"/>
        <event type="service" invoke="createCustomTimePeriod"/>
        <response name="success" type="view" value="EditCustomTimePeriod"/>
        <response name="error" type="view" value="EditCustomTimePeriod"/>
    </request-map>
    <request-map uri="closeFinancialTimePeriod">
        <security https="true" auth="true"/>
        <event type="service" invoke="closeFinancialTimePeriod"/>
        <response name="success" type="view" value="EditCustomTimePeriod"/>
        <response name="error" type="view" value="EditCustomTimePeriod"/>
    </request-map>
    <request-map uri="PartyAcctgPreference">
        <security https="true" auth="true"/>
        <response name="success" type="view" value="PartyAcctgPreference"/>
    </request-map>
    <request-map uri="createPartyAcctgPreference">
        <security https="true" auth="true"/>
        <event type="service" invoke="createPartyAcctgPreference"/>
        <response name="success" type="view" value="PartyAcctgPreference"/>
        <response name="error" type="view" value="PartyAcctgPreference"/>
    </request-map>

    <request-map uri="updatePartyAcctgPreference">
        <security https="true" auth="true"/>
        <event type="service" invoke="updatePartyAcctgPreference"/>
        <response name="success" type="view" value="PartyAcctgPreference"/>
        <response name="error" type="view" value="PartyAcctgPreference"/>
    </request-map>

    <request-map uri="GlAccountAssignment">
        <security https="true" auth="true"/>
        <response name="success" type="view" value="GlAccountTypeDefaults"/>
    </request-map>
    <request-map uri="GlAccountTypeDefaults">
        <security https="true" auth="true"/>
        <response name="success" type="view" value="GlAccountTypeDefaults"/>
    </request-map>
    <request-map uri="GlAccountSalInvoice">
        <security https="true" auth="true"/>
        <response name="success" type="view" value="GlAccountSalInvoice"/>
    </request-map>
    <request-map uri="GlAccountPurInvoice">
        <security https="true" auth="true"/>
        <response name="success" type="view" value="GlAccountPurInvoice"/>
    </request-map>
    <request-map uri="GlAccountTypePaymentType">
        <security https="true" auth="true"/>
        <response name="success" type="view" value="GlAccountTypePaymentType"/>
    </request-map>
    <request-map uri="GlAccountNrPaymentMethod">
        <security https="true" auth="true"/>
        <response name="success" type="view" value="GlAccountNrPaymentMethod"/>
    </request-map>

    <request-map uri="createGlAccountTypeDefault">
        <security https="true" auth="true"/>
        <event type="service" invoke="createGlAccountTypeDefault"/>
        <response name="success" type="view" value="GlAccountTypeDefaults"/>
        <response name="error" type="view" value="GlAccountTypeDefaults"/>
    </request-map>
    <request-map uri="removeGlAccountTypeDefault">
        <security https="true" auth="true"/>
        <event type="service" invoke="removeGlAccountTypeDefault"/>
        <response name="success" type="view" value="GlAccountTypeDefaults"/>
        <response name="error" type="view" value="GlAccountTypeDefaults"/>
    </request-map>

    <request-map uri="addSalInvoiceItemTypeGlAssignment">
        <security https="true" auth="true"/>
        <event type="service" invoke="addInvoiceItemTypeGlAssignment"/>
        <response name="success" type="view" value="GlAccountSalInvoice"/>
        <response name="error" type="view" value="GlAccountSalInvoice"/>
    </request-map>

    <request-map uri="removeSalInvoiceItemTypeGlAssignment">
        <security https="true" auth="true"/>
        <event type="service" invoke="removeInvoiceItemTypeGlAssignment"/>
        <response name="success" type="view" value="GlAccountSalInvoice"/>
        <response name="error" type="view" value="GlAccountSalInvoice"/>
    </request-map>

    <request-map uri="addPurInvoiceItemTypeGlAssignment">
        <security https="true" auth="true"/>
        <event type="service" invoke="addInvoiceItemTypeGlAssignment"/>
        <response name="success" type="view" value="GlAccountPurInvoice"/>
        <response name="error" type="view" value="GlAccountPurInvoice"/>
    </request-map>

    <request-map uri="removePurInvoiceItemTypeGlAssignment">
        <security https="true" auth="true"/>
        <event type="service" invoke="removeInvoiceItemTypeGlAssignment"/>
        <response name="success" type="view" value="GlAccountPurInvoice"/>
        <response name="error" type="view" value="GlAccountPurInvoice"/>
    </request-map>

    <request-map uri="addPaymentTypeGlAssignment">
        <security https="true" auth="true"/>
        <event type="service" invoke="addPaymentTypeGlAssignment"/>
        <response name="success" type="view" value="GlAccountTypePaymentType"/>
        <response name="error" type="view" value="GlAccountTypePaymentType"/>
    </request-map>

    <request-map uri="removePaymentTypeGlAssignment">
        <security https="true" auth="true"/>
        <event type="service" invoke="removePaymentTypeGlAssignment"/>
        <response name="success" type="view" value="GlAccountTypePaymentType"/>
        <response name="error" type="view" value="GlAccountTypePaymentType"/>
    </request-map>

    <request-map uri="addPaymentMethodTypeGlAssignment">
        <security https="true" auth="true"/>
        <event type="service" invoke="addPaymentMethodTypeGlAssignment"/>
        <response name="success" type="view" value="GlAccountNrPaymentMethod"/>
        <response name="error" type="view" value="GlAccountNrPaymentMethod"/>
    </request-map>

    <request-map uri="removePaymentMethodTypeGlAssignment">
        <security https="true" auth="true"/>
        <event type="service" invoke="removePaymentMethodTypeGlAssignment"/>
        <response name="success" type="view" value="GlAccountNrPaymentMethod"/>
        <response name="error" type="view" value="GlAccountNrPaymentMethod"/>
    </request-map>

    <request-map uri="viewFXConversions">
        <security https="true" auth="true"/>
        <response name="success" type="view" value="ViewFXConversions"/>
    </request-map>

    <request-map uri="updateFXConversion">
        <security https="true" auth="true"/>
        <event type="service" invoke="updateFXConversion"/>
        <response name="success" type="view" value="ViewFXConversions"/>
        <response name="error" type="view" value="ViewFXConversions"/>
    </request-map>

    <request-map uri="viewRateAmounts">
        <security https="true" auth="true"/>
        <response name="success" type="view" value="ViewRateAmounts"/>
    </request-map>

    <request-map uri="updateRateAmount">
        <security https="true" auth="true"/>
        <event type="service" invoke="updateRateAmount"/>
        <response name="success" type="view" value="ViewRateAmounts"/>
        <response name="error" type="view" value="ViewRateAmounts"/>
    </request-map>

    <request-map uri="deleteRateAmount"><!-- SCIPIO: legacy request for backward-compat; it doesn't delete, it expires -->
        <security https="true" auth="true"/>
        <event type="service" invoke="expireRateAmount"/><!-- SCIPIO: NOTE: there was no such thing as deletion, was always expire -->
        <response name="success" type="view" value="ViewRateAmounts"/>
        <response name="error" type="view" value="ViewRateAmounts"/>
    </request-map>
    <request-map uri="expireRateAmount">
        <security https="true" auth="true"/>
        <event type="service" invoke="expireRateAmount"/>
        <response name="success" type="view" value="ViewRateAmounts"/>
        <response name="error" type="view" value="ViewRateAmounts"/>
    </request-map>

    <request-map uri="editProductGlAccounts">
        <security https="true" auth="true"/>
        <response name="success" type="view" value="EditProductGlAccounts"/>
    </request-map>

     <request-map uri="createProductGlAccount">
        <security https="true" auth="true"/>
        <event type="service" invoke="createProductGlAccount"/>
        <response name="success" type="view" value="EditProductGlAccounts"/>
        <response name="error" type="view" value="EditProductGlAccounts"/>
    </request-map>

    <request-map uri="updateProductGlAccount">
        <security https="true" auth="true"/>
        <event type="service" invoke="updateProductGlAccount"/>
        <response name="success" type="view" value="EditProductGlAccounts"/>
        <response name="error" type="view" value="EditProductGlAccounts"/>
    </request-map>

    <request-map uri="deleteProductGlAccount">
        <security https="true" auth="true"/>
        <event type="service" invoke="deleteProductGlAccount"/>
        <response name="success" type="view" value="EditProductGlAccounts"/>
        <response name="error" type="view" value="EditProductGlAccounts"/>
    </request-map>
    
    <!-- Request EditInvoiceItemType -->
    <request-map uri="editInvoiceItemType">
        <security https="true" auth="true"/>
        <response name="success" type="view" value="EditInvoiceItemType"/>
    </request-map>
    <request-map uri="updateInvoiceItemType">
        <security https="true" auth="true"/>
        <event type="service" invoke="updateInvoiceItemType"/>
        <response name="success" type="view" value="EditInvoiceItemType"/>
        <response name="error" type="view" value="EditInvoiceItemType"/>
    </request-map>
    
    <!-- payment method type requests -->
    <request-map uri="editPaymentMethodType">
        <security https="true" auth="true"/>
        <response name="success" type="view" value="EditPaymentMethodType"/>
    </request-map>

    <request-map uri="updatePaymentMethodType">
        <security https="true" auth="true"/>
        <event type="service" invoke="updatePaymentMethodType"/>
        <response name="success" type="view" value="EditPaymentMethodType"/>
        <response name="error" type="view" value="EditPaymentMethodType"/>
    </request-map>
    <request-map uri="voidPayment">
        <security https="true" auth="true"/>
        <event type="service" invoke="voidPayment"/>
        <response name="success" type="view" value="paymentOverview"/>
        <response name="error" type="view" value="paymentOverview"/>
    </request-map>
    
    <!-- Payment Gateway Config -->
    <request-map uri="FindPaymentGatewayConfig">
        <security https="true" auth="true"/>
        <response name="success" type="view" value="FindPaymentGatewayConfig"/>
    </request-map>
    <request-map uri="EditPaymentGatewayConfig">
        <security https="true" auth="true"/>
        <response name="success" type="view" value="EditPaymentGatewayConfig"/>
    </request-map>
    <request-map uri="UpdatePaymentGatewayConfig">
        <security https="true" auth="true"/>
        <event type="service" invoke="updatePaymentGatewayConfig"/>
        <response name="success" type="view" value="EditPaymentGatewayConfig"/>
        <response name="error" type="view" value="EditPaymentGatewayConfig"/>
    </request-map>
    <request-map uri="UpdatePaymentGatewayConfigSagePay">
        <security https="true" auth="true"/>
        <event type="service" invoke="updatePaymentGatewayConfigSagePay"/>
        <response name="success" type="view" value="EditPaymentGatewayConfig"/>
        <response name="error" type="view" value="EditPaymentGatewayConfig"/>
    </request-map>
    <request-map uri="UpdatePaymentGatewayConfigAuthorizeNet">
        <security https="true" auth="true"/>
        <event type="service" invoke="updatePaymentGatewayConfigAuthorizeNet"/>
        <response name="success" type="view" value="EditPaymentGatewayConfig"/>
        <response name="error" type="view" value="EditPaymentGatewayConfig"/>
    </request-map>
    <request-map uri="UpdatePaymentGatewayConfigClearCommerce">
        <security https="true" auth="true"/>
        <event type="service" invoke="updatePaymentGatewayConfigClearCommerce"/>
        <response name="success" type="view" value="EditPaymentGatewayConfig"/>
        <response name="error" type="view" value="EditPaymentGatewayConfig"/>
    </request-map>
    <request-map uri="UpdatePaymentGatewayConfigCyberSource">
        <security https="true" auth="true"/>
        <event type="service" invoke="updatePaymentGatewayConfigCyberSource"/>
        <response name="success" type="view" value="EditPaymentGatewayConfig"/>
        <response name="error" type="view" value="EditPaymentGatewayConfig"/>
    </request-map>
    <request-map uri="UpdatePaymentGatewayConfigPayflowPro">
        <security https="true" auth="true"/>
        <event type="service" invoke="updatePaymentGatewayConfigPayflowPro"/>
        <response name="success" type="view" value="EditPaymentGatewayConfig"/>
        <response name="error" type="view" value="EditPaymentGatewayConfig"/>
    </request-map>
    <request-map uri="UpdatePaymentGatewayConfigPayPal">
        <security https="true" auth="true"/>
        <event type="service" invoke="updatePaymentGatewayConfigPayPal"/>
        <response name="success" type="view" value="EditPaymentGatewayConfig"/>
        <response name="error" type="view" value="EditPaymentGatewayConfig"/>
    </request-map>
    <request-map uri="UpdatePaymentGatewayConfigWorldPay">
        <security https="true" auth="true"/>
        <event type="service" invoke="updatePaymentGatewayConfigWorldPay"/>
        <response name="success" type="view" value="EditPaymentGatewayConfig"/>
        <response name="error" type="view" value="EditPaymentGatewayConfig"/>
    </request-map>
    <request-map uri="UpdatePaymentGatewayConfigEway">
        <security https="true" auth="true"/>
        <event type="service" invoke="updatePaymentGatewayConfigEway"/>
        <response name="success" type="view" value="EditPaymentGatewayConfig"/>
        <response name="error" type="view" value="EditPaymentGatewayConfig"/>
    </request-map>
    <request-map uri="FindPaymentGatewayConfigTypes">
        <security https="true" auth="true"/>
        <response name="success" type="view" value="FindPaymentGatewayConfigTypes"/>
    </request-map>
    <request-map uri="EditPaymentGatewayConfigType">
        <security https="true" auth="true"/>
        <response name="success" type="view" value="EditPaymentGatewayConfigType"/>
    </request-map>
    <request-map uri="UpdatePaymentGatewayConfigType">
        <security https="true" auth="true"/>
        <event type="service" invoke="updatePaymentGatewayConfigType"/>
        <response name="success" type="view" value="EditPaymentGatewayConfigType"/>
        <response name="error" type="view" value="EditPaymentGatewayConfigType"/>
    </request-map>

    <request-map uri="UpdatePaymentGatewayConfigSecurePay">
        <security https="true" auth="true"/>
        <event type="service" invoke="updatePaymentGatewayConfigSecurePay"/>
        <response name="success" type="view" value="EditPaymentGatewayConfig"/>
        <response name="error" type="view" value="EditPaymentGatewayConfig"/>
    </request-map>
    <request-map uri="UpdatePaymentGatewayConfigiDEAL">
        <security https="true" auth="true"/>
        <event type="service" invoke="updatePaymentGatewayConfigiDEAL"/>
        <response name="success" type="view" value="EditPaymentGatewayConfig"/>
        <response name="error" type="view" value="EditPaymentGatewayConfig"/>
    </request-map>
    
    <!-- CustomTimePeriod requests -->
    <request-map uri="AddCustomTimePeriod">
        <security https="true" auth="true"/>
        <response name="success" type="view" value="AddCustomTimePeriod"/>
    </request-map>
    <request-map uri="createCustomTimePeriod">
        <security https="true" auth="true"/>
        <event type="service" invoke="createCustomTimePeriod"/>
        <response name="success" type="view" value="EditCustomTimePeriod"/>
        <response name="error" type="view" value="AddCustomTimePeriod"/>
    </request-map>
    <request-map uri="updateCustomTimePeriod">
        <security https="true" auth="true"/>
        <event type="service-multi" invoke="updateCustomTimePeriod"/>
        <response name="success" type="view" value="EditCustomTimePeriod"/>
        <response name="error" type="view" value="EditCustomTimePeriod"/>
    </request-map>
    <request-map uri="deleteCustomTimePeriod">
        <security https="true" auth="true"/>
        <event type="service" invoke="deleteCustomTimePeriod"/>
        <response name="success" type="view" value="EditCustomTimePeriod"/>
        <response name="error" type="view" value="EditCustomTimePeriod"/>
    </request-map>
    
    <!-- Tax Authorities -->
    <request-map uri="FindTaxAuthority"><security https="true" auth="true"/><response name="success" type="view" value="FindTaxAuthority"/></request-map>
    <request-map uri="EditTaxAuthority"><security https="true" auth="true"/><response name="success" type="view" value="EditTaxAuthority"/></request-map>
    <request-map uri="createTaxAuthority">
        <security https="true" auth="true"/>
        <event type="service" invoke="createTaxAuthority"/>
        <response name="success" type="view" value="EditTaxAuthority"/>
        <response name="error" type="view" value="EditTaxAuthority"/>
    </request-map>
    <request-map uri="updateTaxAuthority">
        <security https="true" auth="true"/>
        <event type="service" invoke="updateTaxAuthority"/>
        <response name="success" type="view" value="EditTaxAuthority"/>
        <response name="error" type="view" value="EditTaxAuthority"/>
    </request-map>

    <!-- SCIPIO: 2017-04-20: combined screens: value="EditTaxAuthorityCategories" (request preserved so all existing links still work) -->
    <request-map uri="EditTaxAuthorityCategories"><security https="true" auth="true"/><response name="success" type="view" value="EditTaxAuthorityRateProducts"/></request-map>
    <request-map uri="createTaxAuthorityCategory">
        <security https="true" auth="true"/>
        <event type="service" invoke="createTaxAuthorityCategory"/>
        <response name="success" type="view" value="EditTaxAuthorityRateProducts"/><!-- SCIPIO: 2017-04-20: combined screens: value="EditTaxAuthorityCategories" -->
        <response name="error" type="view" value="EditTaxAuthorityRateProducts"/><!-- SCIPIO: 2017-04-20: combined screens: value="EditTaxAuthorityCategories" -->
    </request-map>
    <request-map uri="updateTaxAuthorityCategory">
        <security https="true" auth="true"/>
        <event type="service" invoke="updateTaxAuthorityCategory"/>
        <response name="success" type="view" value="EditTaxAuthorityRateProducts"/><!-- SCIPIO: 2017-04-20: combined screens: value="EditTaxAuthorityCategories" -->
        <response name="error" type="view" value="EditTaxAuthorityRateProducts"/><!-- SCIPIO: 2017-04-20: combined screens: value="EditTaxAuthorityCategories" -->
    </request-map>
    <request-map uri="deleteTaxAuthorityCategory">
        <security https="true" auth="true"/>
        <event type="service" invoke="deleteTaxAuthorityCategory"/>
        <response name="success" type="view" value="EditTaxAuthorityRateProducts"/><!-- SCIPIO: 2017-04-20: combined screens: value="EditTaxAuthorityCategories" -->
        <response name="error" type="view" value="EditTaxAuthorityRateProducts"/><!-- SCIPIO: 2017-04-20: combined screens: value="EditTaxAuthorityCategories" -->
    </request-map>

    <request-map uri="EditTaxAuthorityAssocs"><security https="true" auth="true"/><response name="success" type="view" value="EditTaxAuthorityAssocs"/></request-map>
    <request-map uri="createTaxAuthorityAssoc">
        <security https="true" auth="true"/>
        <event type="service" invoke="createTaxAuthorityAssoc"/>
        <response name="success" type="view" value="EditTaxAuthorityAssocs"/>
        <response name="error" type="view" value="EditTaxAuthorityAssocs"/>
    </request-map>
    <request-map uri="updateTaxAuthorityAssoc">
        <security https="true" auth="true"/>
        <event type="service" invoke="updateTaxAuthorityAssoc"/>
        <response name="success" type="view" value="EditTaxAuthorityAssocs"/>
        <response name="error" type="view" value="EditTaxAuthorityAssocs"/>
    </request-map>
    <request-map uri="deleteTaxAuthorityAssoc">
        <security https="true" auth="true"/>
        <event type="service" invoke="deleteTaxAuthorityAssoc"/>
        <response name="success" type="view" value="EditTaxAuthorityAssocs"/>
        <response name="error" type="view" value="EditTaxAuthorityAssocs"/>
    </request-map>

    <request-map uri="EditTaxAuthorityGlAccounts"><security https="true" auth="true"/><response name="success" type="view" value="EditTaxAuthorityGlAccounts"/></request-map>
    <request-map uri="createTaxAuthorityGlAccount">
        <security https="true" auth="true"/>
        <event type="service" invoke="createTaxAuthorityGlAccount"/>
        <response name="success" type="view" value="EditTaxAuthorityGlAccounts"/>
        <response name="error" type="view" value="EditTaxAuthorityGlAccounts"/>
    </request-map>
    <request-map uri="deleteTaxAuthorityGlAccount">
        <security https="true" auth="true"/>
        <event type="service" invoke="deleteTaxAuthorityGlAccount"/>
        <response name="success" type="view" value="EditTaxAuthorityGlAccounts"/>
        <response name="error" type="view" value="EditTaxAuthorityGlAccounts"/>
    </request-map>

    <request-map uri="EditTaxAuthorityRateProducts"><security https="true" auth="true"/><response name="success" type="view" value="EditTaxAuthorityRateProducts"/></request-map>
    <request-map uri="createTaxAuthorityRateProduct">
        <security https="true" auth="true"/>
        <event type="service" invoke="createTaxAuthorityRateProduct"/>
        <response name="success" type="view" value="EditTaxAuthorityRateProducts"/>
        <response name="error" type="view" value="EditTaxAuthorityRateProducts"/>
    </request-map>
    <request-map uri="updateTaxAuthorityRateProduct">
        <security https="true" auth="true"/>
        <event type="service" invoke="updateTaxAuthorityRateProduct"/>
        <response name="success" type="view" value="EditTaxAuthorityRateProducts"/>
        <response name="error" type="view" value="EditTaxAuthorityRateProducts"/>
    </request-map>
    <request-map uri="deleteTaxAuthorityRateProduct">
        <security https="true" auth="true"/>
        <event type="service" invoke="deleteTaxAuthorityRateProduct"/>
        <response name="success" type="view" value="EditTaxAuthorityRateProducts"/>
        <response name="error" type="view" value="EditTaxAuthorityRateProducts"/>
    </request-map>

    <!-- SCIPIO: 2017-04-20: combined screens: value="ListTaxAuthorityParties" (request preserved so all existing links still work) -->
    <request-map uri="ListTaxAuthorityParties"><security https="true" auth="true"/><response name="success" type="view" value="EditTaxAuthority"/></request-map>
    <request-map uri="deleteTaxAuthorityPartyInfo">
        <security https="true" auth="true"/>
        <event type="service" invoke="deletePartyTaxAuthInfo"/>
        <!-- SCIPIO: 2017-04-20: have to redirect due to issues with re-querying -->
        <response name="success" type="request-redirect" value="EditTaxAuthority">
            <!-- NOTE: we must use all-params here so view size & index params are preserved (even if not listed),
                but also exclude the params that will interfere with other forms -->
            <redirect-parameters include-mode="all-params">
                <param name="taxAuthPartyId" mode="include"/>
                <param name="taxAuthGeoId" mode="include"/>
                <param name="partyId" mode="exclude"/>
                <param name="fromDate" mode="exclude"/>
            </redirect-parameters>
        </response>
        <response name="error" type="view" value="EditTaxAuthority"/><!-- SCIPIO: 2017-04-20: combined screens: value="ListTaxAuthorityParties" -->
    </request-map>
    <request-map uri="EditTaxAuthorityPartyInfo"><security https="true" auth="true"/><response name="success" type="view" value="EditTaxAuthorityPartyInfo"/></request-map>
    <request-map uri="createTaxAuthorityPartyInfo">
        <security https="true" auth="true"/>
        <event type="service" invoke="createPartyTaxAuthInfo"/>
        <response name="success" type="view" value="EditTaxAuthorityPartyInfo"/>
        <response name="error" type="view" value="EditTaxAuthorityPartyInfo"/>
    </request-map>
    <request-map uri="updateTaxAuthorityPartyInfo">
        <security https="true" auth="true"/>
        <event type="service" invoke="updatePartyTaxAuthInfo"/>
        <response name="success" type="view" value="EditTaxAuthorityPartyInfo"/>
        <response name="error" type="view" value="EditTaxAuthorityPartyInfo"/>
    </request-map>
    
    <!--  TaxAuthorityGlAccount Requests  -->
    <request-map uri="editOrganizationTaxAuthorityGlAccount">
         <security https="true" auth="true"/>
         <response name="success" type="view" value="EditOrganizationTaxAuthorityGlAccounts"/>
    </request-map>

    <request-map uri="createOrganizationTaxAuthorityGlAccount">
         <security https="true" auth="true"/>
         <event type="service" invoke="createTaxAuthorityGlAccount"/>
         <response name="success" type="view" value="EditOrganizationTaxAuthorityGlAccounts"/>
         <response name="error" type="view" value="EditOrganizationTaxAuthorityGlAccounts"/>
     </request-map>

    <request-map uri="updateOrganizationTaxAuthorityGlAccount">
        <security https="true" auth="true"/>
        <event type="service" invoke="updateTaxAuthorityGlAccount"/>
        <response name="success" type="view" value="EditOrganizationTaxAuthorityGlAccounts"/>
        <response name="error" type="view" value="EditOrganizationTaxAuthorityGlAccounts"/>
    </request-map>

    <request-map uri="deleteOrganizationTaxAuthorityGlAccount">
        <security https="true" auth="true"/>
        <event type="service" invoke="deleteTaxAuthorityGlAccount"/>
        <response name="success" type="view" value="EditOrganizationTaxAuthorityGlAccounts"/>
        <response name="error" type="view" value="EditOrganizationTaxAuthorityGlAccounts"/>
    </request-map>
    
    <!--request-uri ProductCategoryGlAccount -->
    <request-map uri="editProductCategoryGlAccounts">
        <security https="true" auth="true"/>
        <response name="success" type="view" value="EditProductCategoryGlAccounts"/>
    </request-map>

     <request-map uri="createProductCategoryGlAccount">
        <security https="true" auth="true"/>
        <event type="service" invoke="createProductCategoryGlAccount"/>
        <response name="success" type="view" value="EditProductCategoryGlAccounts"/>
        <response name="error" type="view" value="EditProductCategoryGlAccounts"/>
    </request-map>

    <request-map uri="updateProductCategoryGlAccount">
        <security https="true" auth="true"/>
        <event type="service" invoke="updateProductCategoryGlAccount"/>
        <response name="success" type="view" value="EditProductCategoryGlAccounts"/>
        <response name="error" type="view" value="EditProductCategoryGlAccounts"/>
    </request-map>

    <request-map uri="deleteProductCategoryGlAccount">
        <security https="true" auth="true"/>
        <event type="service" invoke="deleteProductCategoryGlAccount"/>
        <response name="success" type="view" value="EditProductCategoryGlAccounts"/>
        <response name="error" type="view" value="EditProductCategoryGlAccounts"/>
    </request-map>

   <!--request-uri VarianceReasonGlAccount -->                
    <request-map uri="editVarianceReasonGlAccounts">
         <security https="true" auth="true"/>
         <response name="success" type="view" value="EditVarianceReasonGlAccounts"/>
    </request-map>

     <request-map uri="createVarianceReasonGlAccount">
         <security https="true" auth="true"/>
         <event type="service" invoke="createVarianceReasonGlAccount"/>
         <response name="success" type="view" value="EditVarianceReasonGlAccounts"/>
         <response name="error" type="view" value="EditVarianceReasonGlAccounts"/>
     </request-map>

    <request-map uri="updateVarianceReasonGlAccount">
        <security https="true" auth="true"/>
        <event type="service" invoke="updateVarianceReasonGlAccount"/>
        <response name="success" type="view" value="EditVarianceReasonGlAccounts"/>
        <response name="error" type="view" value="EditVarianceReasonGlAccounts"/>
    </request-map>

    <request-map uri="deleteVarianceReasonGlAccount">
        <security https="true" auth="true"/>
        <event type="service" invoke="deleteVarianceReasonGlAccount"/>
        <response name="success" type="view" value="EditVarianceReasonGlAccounts"/>
        <response name="error" type="view" value="EditVarianceReasonGlAccounts"/>
    </request-map>

    <!--request-uri CreditCardTypeGlAccount -->
    <request-map uri="editCreditCardTypeGlAccounts">
        <security https="true" auth="true"/>
        <response name="success" type="view" value="EditCreditCardTypeGlAccounts"/>
    </request-map>

    <request-map uri="createCreditCardTypeGlAccount">
        <security https="true" auth="true"/>
        <event type="service" invoke="createCreditCardTypeGlAccount"/>
        <response name="success" type="view" value="EditCreditCardTypeGlAccounts"/>
        <response name="error" type="view" value="EditCreditCardTypeGlAccounts"/>
    </request-map>

    <request-map uri="updateCreditCardTypeGlAccount">
        <security https="true" auth="true"/>
        <event type="service" invoke="updateCreditCardTypeGlAccount"/>
        <response name="success" type="view" value="EditCreditCardTypeGlAccounts"/>
        <response name="error" type="view" value="EditCreditCardTypeGlAccounts"/>
    </request-map>

    <request-map uri="deleteCreditCardTypeGlAccount">
        <security https="true" auth="true"/>
        <event type="service" invoke="deleteCreditCardTypeGlAccount"/>
        <response name="success" type="view" value="EditCreditCardTypeGlAccounts"/>
        <response name="error" type="view" value="EditCreditCardTypeGlAccounts"/>
    </request-map>
    
        <!-- Vendor -->
    <request-map uri="findVendors">
        <security https="true" auth="true"/>
        <response name="success" type="view" value="FindVendors"/>
    </request-map>
    <request-map uri="editVendor">
        <security https="true" auth="true"/>
        <response name="success" type="view" value="EditVendor"/>
    </request-map>
    <request-map uri="createVendor">
        <security https="true" auth="true"/>
        <event type="service" invoke="createVendor"></event>
        <response name="success" type="view" value="FindVendors"/>
        <response name="error" type="view" value="FindVendors"/>
    </request-map>
    <request-map uri="updateVendor">
        <security https="true" auth="true"/>
        <event type="service" invoke="updateVendor"></event>
        <response name="success" type="view" value="FindVendors"/>
        <response name="error" type="view" value="FindVendors"/>
    </request-map>
    
    <!-- 
    **************
    * Shared Requests
    **************-->
    <request-map uri="LookupProduct"><security auth="true" https="true"/><response name="success" type="view" value="LookupProduct"/></request-map>
    <request-map uri="LookupProductFeature"><security auth="true" https="true"/><response name="success" type="view" value="LookupProductFeature"/></request-map>
    <request-map uri="LookupVariantProduct"><security auth="true" https="true"/><response name="success" type="view" value="LookupVariantProduct"/></request-map>
    <request-map uri="LookupProductCategory"><security auth="true" https="true"/><response name="success" type="view" value="LookupProductCategory"/></request-map>
    <request-map uri="LookupProductStore"><security auth="true" https="true"/><response name="success" type="view" value="LookupProductStore"/></request-map>

    <request-map uri="LookupPerson"><security auth="true" https="true"/><response name="success" type="view" value="LookupPerson"/></request-map>
    <request-map uri="LookupPartyGroup"><security auth="true" https="true"/><response name="success" type="view" value="LookupPartyGroup"/></request-map>
    <request-map uri="LookupPartyName"><security auth="true" https="true"/><response name="success" type="view" value="LookupPartyName"/></request-map>
    <request-map uri="LookupInternalOrganization"><security auth="true" https="true"/><response name="success" type="view" value="LookupInternalOrganization"/></request-map>

    <request-map uri="LookupPayment"><security auth="true" https="true"/><response name="success" type="view" value="LookupPayment"/></request-map>
    <request-map uri="LookupInvoice"><security auth="true" https="true"/><response name="success" type="view" value="LookupInvoice"/></request-map>
    <request-map uri="LookupFixedAsset"><security auth="true" https="true"/><response name="success" type="view" value="LookupFixedAsset"/></request-map>
    <request-map uri="LookupGlAccount"><security auth="true" https="true"/><response name="success" type="view" value="LookupGlAccount"/></request-map>
    <request-map uri="LookupBillingAccount"><security auth="true" https="true"/><response name="success" type="view" value="LookupBillingAccount"/></request-map>
    <request-map uri="LookupFacility"><security https="true" auth="true"/><response name="success" type="view" value="LookupFacility"/></request-map>
    <request-map uri="LookupFacilityLocation"><security auth="true" https="true"/><response name="success" type="view" value="LookupFacilityLocation"/></request-map>
    <request-map uri="LookupShipment"><security auth="true" https="true"/><response name="success" type="view" value="LookupShipment"/></request-map>
    <request-map uri="LookupAgreement"><security https="true" auth="true"/><response name="success" type="view" value="LookupAgreement"/></request-map>
    <request-map uri="LookupAgreementItem"><security auth="true" https="true"/><response name="success" type="view" value="LookupAgreementItem"/></request-map>
    <request-map uri="LookupPaymentGroupMember"><security auth="true" https="true"/><response name="success" type="view" value="LookupPaymentGroupMember"/></request-map>
    <request-map uri="LookupGlReconciliation"><security auth="true" https="true"/><response name="success" type="view" value="LookupGlReconciliation"/></request-map>
    <request-map uri="LookupCustomTimePeriod"><security auth="true" https="true"/><response name="success" type="view" value="LookupCustomTimePeriod"/></request-map>

    <!-- SCIPIO: new lookups -->
    <request-map uri="LookupTaxAuthorityGeo"><security auth="true" https="true"/><response name="success" type="view" value="LookupTaxAuthorityGeo"/></request-map>
    <request-map uri="LookupTaxAuthorityPartyName"><security auth="true" https="true"/><response name="success" type="view" value="LookupTaxAuthorityPartyName"/></request-map>
    <request-map uri="LookupOrderPaymentPreference"><security auth="true" https="true"/><response name="success" type="view" value="LookupOrderPaymentPreference"/></request-map>

    <request-map uri="viewprofile"><security https="true" auth="true"/><response name="success" type="view" value="viewprofile"/></request-map>

    <request-map uri="invoice.pdf">
        <security https="true" auth="true"/>
        <response name="success" type="view" value="InvoicePDF"/>
    </request-map>

    <request-map uri="printCheck.pdf">
        <!-- security https="true" auth="true"/ -->
        <response name="success" type="view" value="PrintCheckPDF"/>
    </request-map>

    <request-map uri="PrintInvoices">
        <security https="true" auth="true"/>
        <response name="success" type="view" value="PrintInvoices"/>
    </request-map>
    
    <request-map uri="listChecksToPrint">
        <security https="true" auth="true"/>
        <response name="success" type="view" value="ListChecksToPrint"/>
    </request-map>
    <request-map uri="listChecksToSend">
        <security https="true" auth="true"/>
        <response name="success" type="view" value="ListChecksToSend"/>
    </request-map>
    <request-map uri="printChecks">
        <security https="true" auth="true"/>
        <response name="success" type="view" value="PrintChecks"/>
    </request-map>
    <request-map uri="quickSendPayment">
        <security https="true" auth="true"/>
        <event type="service-multi" invoke="quickSendPayment"/>
        <response name="success" type="view" value="ListChecksToSend"/>
        <response name="error" type="view" value="ListChecksToSend"/>
    </request-map>

    <request-map uri="AcctgTransEntriesSearchResultsCsv.csv">
        <security https="true" auth="true"/>
        <response name="success" type="view" value="AcctgTransEntriesSearchResultsCsv"/>
    </request-map>

    <request-map uri="AcctgTransEntriesSearchResultsPdf.pdf">
        <security auth="true" https="true"/>
        <response name="success" type="view" value="AcctgTransEntriesSearchResultsPdf"/>
    </request-map>

    <request-map uri="AcctgTransSearchResultsCsv.csv">
        <security https="true" auth="true"/>
        <response name="success" type="view" value="AcctgTransSearchResultsCsv"/>
    </request-map>

    <request-map uri="AcctgTransSearchResultPdf.pdf">
        <security https="true" auth="true"/>
        <response name="success" type="view" value="AcctgTransSearchResultPdf"/>
    </request-map>

    <request-map uri="TransactionTotalsPdf.pdf">
        <security https="true" auth="true"/>
        <response name="success" type="view" value="TransactionTotalsPdf"/>
    </request-map>

    <request-map uri="TransactionTotalsCsv.csv">
        <security https="true" auth="true"/>
        <response name="success" type="view" value="TransactionTotalsCsv"/>
    </request-map>

    <request-map uri="IncomeStatementListPdf.pdf">
        <security https="true" auth="true"/>
        <response name="success" type="view" value="IncomeStatementListPdf"/>
    </request-map>
    <request-map uri="IncomeStatementListCsv.csv">
        <security https="true" auth="true"/>
        <response name="success" type="view" value="IncomeStatementListCsv"/>
    </request-map>

    <request-map uri="BalanceSheet.csv">
        <security https="true" auth="true"/>
        <response name="success" type="view" value="BalanceSheetCsv"/>
    </request-map>

    <request-map uri="TrialBalanceSearchResultsPdf.pdf">
        <security https="true" auth="true"/>
        <response name="success" type="view" value="TrialBalanceSearchResultsPdf"/>
    </request-map>
    <request-map uri="TrialBalanceSearchResultsCsv.csv">
        <security https="true" auth="true"/>
        <response name="success" type="view" value="TrialBalanceSearchResultsCsv"/>
    </request-map>

    <request-map uri="ComparativeIncomeStatements.csv">
        <security https="true" auth="true"/>
        <response name="success" type="view" value="ComparativeIncomeStatementsCsv"/>
        <response name="error" type="view" value="ComparativeIncomeStatement"/>
    </request-map>
    <request-map uri="ComparativeIncomeStatements.pdf">
        <security https="true" auth="true"/>
        <response name="success" type="view" value="ComparativeIncomeStatementsPdf"/>
        <response name="error" type="view" value="ComparativeIncomeStatement"/>
    </request-map>
    

    <!-- 
    *********************
    *
    * VIEW MAPPINGS          
    *
    *********************-->
    <view-map name="main" type="screen" page="component://accounting/widget/AccountingScreens.xml#main"/>
    
    <!--
     *************
     * Accounts Payable
     *************
     -->
     
    <view-map name="apmain" type="screen" page="component://accounting/widget/ap/ApScreens.xml#APDashboard"/>
    <view-map name="ListAPReports" type="screen" page="component://accounting/widget/invoice/InvoiceScreens.xml#ListAPReports"/>
    <view-map name="FindApPaymentGroups" type="screen" page="component://accounting/widget/payments/PaymentScreens.xml#FindApPaymentGroups"/>
    <view-map name="FindApInvoices" type="screen" page="component://accounting/widget/invoice/InvoiceScreens.xml#FindApInvoices"/>
    <view-map name="FindApPayments" type="screen" page="component://accounting/widget/payments/PaymentScreens.xml#FindApPayments"/>
    <!--<view-map name="FindPurchaseInvoices" type="screen" page="component://accounting/widget/invoice/InvoiceScreens.xml#FindPurchaseInvoices"/> - SCIPIO: removed -->
    <view-map name="NewPurchaseInvoice" type="screen" page="component://accounting/widget/invoice/InvoiceScreens.xml#NewPurchaseInvoice"/>
    <!--<view-map name="NewOutgoingPayment" type="screen" page="component://accounting/widget/payments/PaymentScreens.xml#NewOutgoingPayment"/> - SCIPIO: removed -->

    <!--
    **************
    * Accounts Receivable
    **************
     -->
    
    <view-map name="armain" type="screen" page="component://accounting/widget/ar/ArScreens.xml#ARDashboard"/>
    <view-map name="FindArPaymentGroups" type="screen" page="component://accounting/widget/payments/PaymentScreens.xml#FindArPaymentGroups"/>
    <view-map name="NewIncomingPayment" type="screen" page="component://accounting/widget/payments/PaymentScreens.xml#NewIncomingPayment"/>
    <view-map name="BatchPayments" type="screen" page="component://accounting/widget/payments/PaymentScreens.xml#BatchPayments"/>
    <view-map name="NewSalesInvoice" type="screen" page="component://accounting/widget/invoice/InvoiceScreens.xml#NewSalesInvoice"/>
    <view-map name="ListARReports" type="screen" page="component://accounting/widget/invoice/InvoiceScreens.xml#ListARReports"/>
    <view-map name="FindArInvoices" type="screen" page="component://accounting/widget/invoice/InvoiceScreens.xml#FindArInvoices"/>
    <view-map name="FindArPayments" type="screen" page="component://accounting/widget/payments/PaymentScreens.xml#FindArPayments"/>
    
    <!-- 
    **************
    * Billing Accounts
    **************
     -->
    <view-map name="FindBillingAccount" type="screen" page="component://accounting/widget/billing/BillingAccountScreens.xml#FindBillingAccount"/>
    <view-map name="EditBillingAccount" type="screen" page="component://accounting/widget/billing/BillingAccountScreens.xml#EditBillingAccount"/>
    <view-map name="EditBillingAccountRoles" type="screen" page="component://accounting/widget/billing/BillingAccountScreens.xml#EditBillingAccountRoles"/>
    <view-map name="EditBillingAccountTerms" type="screen" page="component://accounting/widget/billing/BillingAccountScreens.xml#EditBillingAccountTerms"/>
    <view-map name="BillingAccountInvoices" type="screen" page="component://accounting/widget/billing/BillingAccountScreens.xml#BillingAccountInvoices"/>
    <view-map name="BillingAccountPayments" type="screen" page="component://accounting/widget/billing/BillingAccountScreens.xml#BillingAccountPayments"/>
    <view-map name="BillingAccountOrders" type="screen" page="component://accounting/widget/billing/BillingAccountScreens.xml#BillingAccountOrders"/>
    
    
    <!-- 
    **************
    * Chart of Accounts
    **************-->
    <!-- GlAccount, GlJournalEntry, AcctgTrans -->
    <view-map name="AddGlAccount" type="screen" page="component://accounting/widget/ledger/GlobalGlAccountsScreens.xml#AddGlAccount"/>
    <view-map name="FindGlobalGlAccount" type="screen" page="component://accounting/widget/ledger/GlobalGlAccountsScreens.xml#ListGlAccounts"/>
    <view-map name="ListGlobalGlAccounts" type="screen" page="component://accounting/widget/ledger/GlobalGlAccountsScreens.xml#ListGlAccounts"/>
    <view-map name="ListGlAccountsReport" type="screenfop" page="component://accounting/widget/ledger/GlobalGlAccountsScreens.xml#ListGlAccountsReport" content-type="application/pdf" encoding="none"/>
    <view-map name="ListGlAccountsExport" type="screenxml" page="component://accounting/widget/ledger/GlobalGlAccountsScreens.xml#ListGlAccountsReport" content-type="text/xml"/>
    <view-map name="GlAccountNavigate" type="screen" page="component://accounting/widget/ledger/GlobalGlAccountsScreens.xml#GlAccountNavigate"/>
    <view-map name="AssignGlAccount" type="screen" page="component://accounting/widget/ledger/GlobalGlAccountsScreens.xml#AssignGlAccount"/>
    <view-map name="FindGlAccountReconciliation" type="screen" page="component://accounting/widget/ledger/GlScreens.xml#FindGlAccountReconciliation"/>
    <view-map name="FindGlAccountReconciliations" type="screen" page="component://accounting/widget/ledger/GlScreens.xml#FindGlAccountReconciliations"/>
    <view-map name="EditGlReconciliation" type="screen" page="component://accounting/widget/ledger/GlScreens.xml#EditGlReconciliation"/>

    <view-map name="EditGlobalGlAccount" type="screen" page="component://accounting/widget/ledger/GlobalGlAccountsScreens.xml#EditGlobalGlAccount"/>
    <!-- NOTE/TODO: these 2 appear to never have been implemented all the way, just request and view defs so far...
    <view-map name="EditGlobalGlAccountOrganizations" type="screen" page="component://accounting/widget/ledger/GlobalGlAccountsScreens.xml#EditGlobalGlAccountOrganizations"/>
    <view-map name="EditGlobalGlAccountRoles" type="screen" page="component://accounting/widget/ledger/GlobalGlAccountsScreens.xml#EditGlobalGlAccountRoles"/>
    -->

    <view-map name="ListGlAccountEntries" type="screen" page="component://accounting/widget/ledger/GlobalGlAccountsScreens.xml#ListGlAccountEntries"/>
    <view-map name="ListAcctgTransEntries" type="screen" page="component://accounting/widget/ledger/GlobalGlAccountsScreens.xml#ListAcctgTransEntries"/>
 
    <view-map name="AcctgTransEntriesSearchResultsCsv" type="screencsv" page="component://accounting/widget/ledger/GlScreens.xml#AcctgTransEntriesSearchResultsCsv" content-type="text/csv" encoding="none"/>
    <view-map name="AcctgTransEntriesSearchResultsPdf" type="screenfop" page="component://accounting/widget/ledger/GlScreens.xml#AcctgTransEntriesSearchResultsPdf" content-type="application/pdf" encoding="none"/>
    <view-map name="AcctgTransSearchResultsCsv" type="screencsv" page="component://accounting/widget/ledger/GlScreens.xml#AcctgTransSearchResultsCsv" content-type="text/csv" encoding="none"/>
    <view-map name="AcctgTransSearchResultPdf" type="screenfop" page="component://accounting/widget/ledger/GlScreens.xml#AcctgTransSearchResultPdf" content-type="application/pdf" encoding="none"/>

    <view-map name="AcctgTransDetailReportPdf" type="screenfop" page="component://accounting/widget/ledger/GlScreens.xml#AcctgTransDetailReportPdf" content-type="application/pdf" encoding="none"/>

    <!-- Party Accounts -->
    <view-map name="PartyAccountsSummary" type="screen" page="component://accounting/widget/ledger/GlScreens.xml#PartyAccountsSummary"/>
    <view-map name="FindAcctgTrans" type="screen" page="component://accounting/widget/ledger/GlScreens.xml#FindAcctgTrans"/>
    <view-map name="CreateAcctgTransAndEntries" type="screen" page="component://accounting/widget/ledger/GlScreens.xml#CreateAcctgTransAndEntries"/>
    <view-map name="EditAcctgTrans" type="screen" page="component://accounting/widget/ledger/GlScreens.xml#EditAcctgTrans"/>
    <view-map name="FindAcctgTransEntries" type="screen" page="component://accounting/widget/ledger/GlScreens.xml#FindAcctgTransEntries"/>
    <view-map name="ListUnpostedAcctgTrans" type="screen" page="component://accounting/widget/ledger/GlScreens.xml#ListUnpostedAcctgTrans"/>
    <view-map name="ListChecksToPrint" type="screen" page="component://accounting/widget/ledger/GlScreens.xml#ListChecksToPrint"/>
    <view-map name="ListChecksToSend" type="screen" page="component://accounting/widget/ledger/GlScreens.xml#ListChecksToSend"/>
    <view-map name="NewAcctgTrans" type="screen" page="component://accounting/widget/ledger/GlScreens.xml#NewAcctgTrans"/>    
    
    <!-- 
    **************
    * Contracts
    **************-->
    <view-map name="FindAgreement" type="screen" page="component://accounting/widget/contracts/AgreementScreens.xml#FindAgreement"/>
    <view-map name="EditAgreement" type="screen" page="component://accounting/widget/contracts/AgreementScreens.xml#EditAgreement"/>
    <view-map name="ListAgreementItems" type="screen" page="component://accounting/widget/contracts/AgreementScreens.xml#ListAgreementItems"/>
    <view-map name="EditAgreementItem" type="screen" page="component://accounting/widget/contracts/AgreementScreens.xml#EditAgreementItem"/>
    <view-map name="EditAgreementTerms" type="screen" page="component://accounting/widget/contracts/AgreementScreens.xml#EditAgreementTerms"/>
    <view-map name="ListAgreementPromoAppls" type="screen" page="component://accounting/widget/contracts/AgreementScreens.xml#ListAgreementPromoAppls"/>
    <view-map name="EditAgreementPromoAppl" type="screen" page="component://accounting/widget/contracts/AgreementScreens.xml#EditAgreementPromoAppl"/>
    <view-map name="ListAgreementItemTerms" type="screen" page="component://accounting/widget/contracts/AgreementScreens.xml#ListAgreementItemTerms"/>
    <view-map name="EditAgreementItemTerm" type="screen" page="component://accounting/widget/contracts/AgreementScreens.xml#EditAgreementItemTerm"/>

    <view-map name="EditAgreementRoles" type="screen" page="component://accounting/widget/contracts/AgreementScreens.xml#EditAgreementRoles"/>
    <view-map name="ListAgreementItemProducts" type="screen" page="component://accounting/widget/contracts/AgreementScreens.xml#ListAgreementItemProducts"/>
    <view-map name="ListAgreementItemProductsReport" type="screenfop" page="component://accounting/widget/contracts/AgreementScreens.xml#ListAgreementItemProductsReport" content-type="application/pdf" encoding="none"/>
    <view-map name="EditAgreementItemProduct" type="screen" page="component://accounting/widget/contracts/AgreementScreens.xml#EditAgreementItemProduct"/>
    <view-map name="ListAgreementItemSupplierProducts" type="screen" page="component://accounting/widget/contracts/AgreementScreens.xml#ListAgreementItemSupplierProducts"/>
    <view-map name="ListAgreementItemSupplierProductsReport" type="screenfop" page="component://accounting/widget/contracts/AgreementScreens.xml#ListAgreementItemSupplierProductsReport" content-type="application/pdf" encoding="none"/>
    <view-map name="EditAgreementItemSupplierProduct" type="screen" page="component://accounting/widget/contracts/AgreementScreens.xml#EditAgreementItemSupplierProduct"/>
    <view-map name="ListAgreementItemParties" type="screen" page="component://accounting/widget/contracts/AgreementScreens.xml#ListAgreementItemParties"/>
    <view-map name="EditAgreementItemParty" type="screen" page="component://accounting/widget/contracts/AgreementScreens.xml#EditAgreementItemParty"/>
    <view-map name="ListAgreementGeographicalApplic" type="screen" page="component://accounting/widget/contracts/AgreementScreens.xml#ListAgreementGeographicalApplic"/>
    <view-map name="EditAgreementGeographicalApplic" type="screen" page="component://accounting/widget/contracts/AgreementScreens.xml#EditAgreementGeographicalApplic"/>
    <view-map name="EditAgreementWorkEffortApplics" type="screen" page="component://accounting/widget/contracts/AgreementScreens.xml#EditAgreementWorkEffortApplics"/>
    <view-map name="ListAgreementItemFacilities" type="screen" page="component://accounting/widget/contracts/AgreementScreens.xml#ListAgreementItemFacilities"/>
    <view-map name="EditAgreementItemFacility" type="screen" page="component://accounting/widget/contracts/AgreementScreens.xml#EditAgreementItemFacility"/>
    <view-map name="ListAgreementItemFacilitiesReport" type="screenfop" page="component://accounting/widget/contracts/AgreementScreens.xml#ListAgreementItemFacilitiesReport" content-type="application/pdf" encoding="none"/>
        
    <!-- 
    **************
    * Controlling
    **************
     -->
    <view-map name="CostCenters" type="screen" page="component://accounting/widget/controlling/CostScreens.xml#CostCenters"/>
    
    <!-- Budgets -->
    <view-map name="ListBudgets" type="screen" page="component://accounting/widget/controlling/BudgetScreens.xml#ListBudgets"/>
    <view-map name="BudgetSearchResults" type="screen" page="component://accounting/widget/controlling/BudgetScreens.xml#BudgetSearchResults"/>
    <view-map name="EditBudget" type="screen" page="component://accounting/widget/controlling/BudgetScreens.xml#EditBudget"/>
    <view-map name="BudgetOverview" type="screen" page="component://accounting/widget/controlling/BudgetScreens.xml#BudgetOverview"/>
    <view-map name="EditBudgetItems" type="screen" page="component://accounting/widget/controlling/BudgetScreens.xml#EditBudgetItems"/>
    <view-map name="BudgetRoles" type="screen" page="component://accounting/widget/controlling/BudgetScreens.xml#BudgetRoles"/>
    <view-map name="BudgetReviews" type="screen" page="component://accounting/widget/controlling/BudgetScreens.xml#BudgetReviews"/>     
    
    
    <!-- 
    **************
    * Finance
    **************-->
    <view-map name="FindFinAccount" type="screen" page="component://accounting/widget/finance/FinAccountScreens.xml#FindFinAccount"/>
    <view-map name="FinAccountMain" type="screen" page="component://accounting/widget/finance/FinAccountScreens.xml#FinAccountMain"/>
    <view-map name="FindDepositSlips" type="screen" page="component://accounting/widget/finance/FinAccountScreens.xml#FindDepositSlips"/>
    <view-map name="EditDepositSlipAndMembers" type="screen" page="component://accounting/widget/finance/FinAccountScreens.xml#EditDepositSlipAndMembers"/>
    <view-map name="NewDepositPayment" type="screen" page="component://accounting/widget/finance/FinAccountScreens.xml#NewDepositPayment"/>
    <view-map name="NewWithdrawalPayment" type="screen" page="component://accounting/widget/finance/FinAccountScreens.xml#NewWithdrawalPayment"/>

    <!-- TO BE REMOVED
    <view-map name="ListFinAccount" type="screen" page="component://accounting/widget/finance/FinAccountScreens.xml#ListFinAccount"/>
    -->

    <view-map name="EditFinAccount" type="screen" page="component://accounting/widget/finance/FinAccountScreens.xml#EditFinAccount"/>
    <view-map name="EditFinAccountRoles" type="screen" page="component://accounting/widget/finance/FinAccountScreens.xml#EditFinAccountRoles"/>
    <view-map name="EditFinAccountTrans" type="screen" page="component://accounting/widget/finance/FinAccountScreens.xml#EditFinAccountTrans"/>
    <view-map name="EditFinAccountAuths" type="screen" page="component://accounting/widget/finance/FinAccountScreens.xml#EditFinAccountAuths"/>
    <view-map name="EditFinAccountTypeGlAccounts" type="screen" page="component://accounting/widget/settings/GlSetupScreens.xml#EditFinAccountTypeGlAccounts"/>
    <view-map name="FindFinAccountTrans" type="screen" page="component://accounting/widget/finance/FinAccountScreens.xml#FindFinAccountTrans"/>
    <view-map name="BankReconciliation" type="screen" page="component://accounting/widget/finance/FinAccountScreens.xml#BankReconciliation"/>
    <view-map name="EditFinAccountReconciliations" type="screen" page="component://accounting/widget/finance/FinAccountScreens.xml#EditFinAccountReconciliations"/>
    <view-map name="ViewGlReconciliationWithTransaction" type="screen" page="component://accounting/widget/finance/FinAccountScreens.xml#ViewGlReconciliationWithTransaction"/>
    <view-map name="FindFinAccountReconciliations" type="screen" page="component://accounting/widget/finance/FinAccountScreens.xml#FindFinAccountReconciliations"/>
    
    <!-- 
    **************
    * Fixed Assets
    **************-->
    <view-map name="ListFixedAssets" type="screen" page="component://accounting/widget/assets/FixedAssetScreens.xml#ListFixedAssets"/>
    <view-map name="FixedAssetSearchResults" type="screen" page="component://accounting/widget/assets/FixedAssetScreens.xml#FixedAssetSearchResults"/>
    <view-map name="EditFixedAsset" type="screen" page="component://accounting/widget/assets/FixedAssetScreens.xml#EditFixedAsset"/>
    <view-map name="ListFixedAssetProducts" type="screen" page="component://accounting/widget/assets/FixedAssetScreens.xml#ListFixedAssetProducts"/>
    
    <view-map name="EditFixedAssetStdCosts" type="screen" page="component://accounting/widget/assets/FixedAssetScreens.xml#EditFixedAssetStdCosts"/>
    <view-map name="FixedAssetChildren" type="screen" page="component://accounting/widget/assets/FixedAssetScreens.xml#FixedAssetChildren"/>

    <view-map name="EditFixedAssetIdents" type="screen" page="component://accounting/widget/assets/FixedAssetScreens.xml#EditFixedAssetIdents"/>
    <view-map name="EditFixedAssetRegistrations" type="screen" page="component://accounting/widget/assets/FixedAssetScreens.xml#EditFixedAssetRegistrations"/>
    <view-map name="EditFixedAssetMaint" type="screen" page="component://accounting/widget/assets/FixedAssetScreens.xml#EditFixedAssetMaint"/>
    <view-map name="ListFixedAssetMaints" type="screen" page="component://accounting/widget/assets/FixedAssetScreens.xml#ListFixedAssetMaints"/>
    <view-map name="EditFixedAssetMeters" type="screen" page="component://accounting/widget/assets/FixedAssetScreens.xml#EditFixedAssetMeters"/>
    <view-map name="EditFixedAssetMaintOrders" type="screen" page="component://accounting/widget/assets/FixedAssetScreens.xml#EditFixedAssetMaintOrders"/>
    <view-map name="calendar" type="screen" page="component://accounting/widget/assets/FixedAssetScreens.xml#Calendar"/>
    <view-map name="WorkEffortSummary" type="screen" page="component://accounting/widget/assets/FixedAssetScreens.xml#WorkEffortSummary"/>

    <!-- Depreciation Calculation   -->
    <view-map name="ShowFixedAssetDepreciation" type="screen" page="component://accounting/widget/assets/FixedAssetScreens.xml#ShowFixedAssetDepreciation"/>
    
    <!-- 
    **************
    * Invoice
    **************-->
    <view-map name="invoiceOverview" type="screen" page="component://accounting/widget/invoice/InvoiceScreens.xml#invoiceOverview"/>
    <view-map name="findInvoices" type="screen" page="component://accounting/widget/invoice/InvoiceScreens.xml#FindInvoices"/>
    <view-map name="newInvoice" type="screen" page="component://accounting/widget/invoice/InvoiceScreens.xml#NewInvoice"/>
    <view-map name="editInvoice" type="screen" page="component://accounting/widget/invoice/InvoiceScreens.xml#EditInvoice"/>
    <view-map name="listInvoiceItems" type="screen" page="component://accounting/widget/invoice/InvoiceScreens.xml#EditInvoiceItems"/>
    <view-map name="editInvoiceTimeEntries" type="screen" page="component://accounting/widget/invoice/InvoiceScreens.xml#EditInvoiceTimeEntries"/>
    <!--<view-map name="invoiceStatus" type="screen" page="component://accounting/widget/invoice/InvoiceScreens.xml#InvoiceStatus"/> - SCIPIO: removed -->
    <view-map name="editInvoiceApplications" type="screen" page="component://accounting/widget/invoice/InvoiceScreens.xml#EditInvoiceApplications"/>
    <view-map name="invoiceRoles" type="screen" page="component://accounting/widget/invoice/InvoiceScreens.xml#InvoiceRoles"/>
    <!-- SCIPIO: TODO: REVIEW IF NEEDED (came from upstream)
    <view-map name="invoiceTerms" type="screen" page="component://accounting/widget/invoice/InvoiceScreens.xml#InvoiceTerms"/>
    -->
    <view-map name="sendPerEmail" type="screen" page="component://accounting/widget/invoice/InvoiceScreens.xml#SendPerEmail"/>
    <view-map name="EditInvoiceItemType" type="screen" page="component://accounting/widget/settings/InvoiceItemTypeScreens.xml#EditInvoiceItemType"/>

    <view-map name="CommissionRun" type="screen" page="component://accounting/widget/invoice/InvoiceScreens.xml#CommissionRun"/> <!-- Migrated from ap/InvoiceScreens -->
    
    <!-- Commission -->
    <view-map name="CommissionReport" type="screen" page="component://accounting/widget/invoice/InvoiceScreens.xml#CommissionReport"/>
    <view-map name="CommissionReportPdf" type="screenfop" page="component://accounting/widget/AccountingPrintScreens.xml#CommissionReportPdf" content-type="application/pdf" encoding="none"/>

    
    <!-- 
    **************
    * Import / Export
    **************-->
    <!-- SCIPIO: now maps to invoice by default
    <view-map name="ImportExport" type="screen" page="component://accounting/widget/tools/ImportExportScreens.xml#ImportExport"/>-->
    <view-map name="ImportExport" type="screen" page="component://accounting/widget/tools/ImportExportScreens.xml#ImportExportInvoice"/>
    <view-map name="ImportExportInvoice" type="screen" page="component://accounting/widget/tools/ImportExportScreens.xml#ImportExportInvoice"/>
    <view-map name="ExportInvoicesCsv" type="screencsv" page="component://accounting/widget/tools/ImportExportScreens.xml#ExportInvoiceCsv" content-type="text/csv" encoding="none"/>
    <view-map name="ExportTransactionCsv" type="screencsv" page="component://accounting/widget/tools/ImportExportScreens.xml#ExportTransactionCsv" content-type="text/csv" encoding="none"/>
    <view-map name="ExportTransactions" type="screen" page="component://accounting/widget/tools/ImportExportScreens.xml#ExportTransactions"/>
    
     <!-- 
    **************
    * Transactions
    **************-->
    <view-map name="Transactions" page="component://accounting/widget/journals/JournalScreens.xml#Transactions" type="screen"/>    
    
    <!-- 
    **************
    * Journals
    **************-->
     <view-map name="journals" type="screen" page="component://accounting/widget/settings/SettingScreens.xml#Journals"/>     
     <!--<view-map name="FinancialTransactionReport" page="component://accounting/widget/journals/JournalScreens.xml#FinancialTransactionReport" type="screen"/> -->
   
    <!-- 
    **************
    * Reports
    **************
     -->
    <view-map name="FinancialSummaryReportOptions" type="screen" page="component://accounting/widget/journals/ReportFinancialSummaryScreens.xml#FinancialSummaryReportOptions"/>
    <view-map name="SalesInvoiceByProductCategorySummary" type="screen" page="component://accounting/widget/journals/ReportFinancialSummaryScreens.xml#SalesInvoiceByProductCategorySummary"/>
    <view-map name="TrialBalance" type="screen" page="component://accounting/widget/journals/ReportFinancialSummaryScreens.xml#TrialBalance"/>
    <view-map name="TrialBalanceSearchResultsPdf" type="screenfop" page="component://accounting/widget/journals/ReportFinancialSummaryScreens.xml#TrialBalanceSearchResultsPdf" content-type="application/pdf" encoding="none"/>
    <view-map name="TrialBalanceSearchResultsCsv" type="screencsv" page="component://accounting/widget/journals/ReportFinancialSummaryScreens.xml#TrialBalanceSearchResultsCsv" content-type="text/csv" encoding="none"/>
    <view-map name="IncomeStatement" type="screen" page="component://accounting/widget/journals/ReportFinancialSummaryScreens.xml#IncomeStatement"/>
    <view-map name="IncomeStatementListPdf" type="screenfop" page="component://accounting/widget/journals/ReportFinancialSummaryScreens.xml#IncomeStatementListPdf" content-type="application/pdf" encoding="none"/>
    <view-map name="IncomeStatementListCsv" type="screencsv" page="component://accounting/widget/journals/ReportFinancialSummaryScreens.xml#IncomeStatementListCsv" content-type="text/csv" encoding="none"/>
    <view-map name="ComparativeIncomeStatement" type="screen" page="component://accounting/widget/journals/ReportFinancialSummaryScreens.xml#ComparativeIncomeStatement"/>
    <view-map name="ComparativeIncomeStatementsPdf" type="screenfop" page="component://accounting/widget/journals/ReportFinancialSummaryScreens.xml#ComparativeIncomeStatementsPdf" content-type="application/pdf" encoding="none"/>
    <view-map name="ComparativeIncomeStatementsCsv" type="screencsv" page="component://accounting/widget/journals/ReportFinancialSummaryScreens.xml#ComparativeIncomeStatementsCsv" content-type="text/csv" encoding="none"/>
    <view-map name="BalanceSheet" type="screen" page="component://accounting/widget/journals/ReportFinancialSummaryScreens.xml#BalanceSheet"/>
    <view-map name="BalanceSheetPdf" type="screenfop" page="component://accounting/widget/journals/ReportFinancialSummaryScreens.xml#BalanceSheetPdf" content-type="application/pdf" encoding="none"/>
    <view-map name="BalanceSheetCsv" type="screencsv" page="component://accounting/widget/journals/ReportFinancialSummaryScreens.xml#BalanceSheetCsv" content-type="text/csv" encoding="none"/>
    <view-map name="ComparativeBalanceSheet" type="screen" page="component://accounting/widget/journals/ReportFinancialSummaryScreens.xml#ComparativeBalanceSheet"/>
    <view-map name="ComparativeBalanceSheetPdf" type="screenfop" page="component://accounting/widget/journals/ReportFinancialSummaryScreens.xml#ComparativeBalanceSheetPdf" content-type="application/pdf" encoding="none"/>
    <view-map name="ComparativeBalanceSheetCsv" type="screencsv" page="component://accounting/widget/journals/ReportFinancialSummaryScreens.xml#ComparativeBalanceSheetCsv" content-type="text/csv" encoding="none"/>
    <view-map name="TransactionTotals" type="screen" page="component://accounting/widget/journals/ReportFinancialSummaryScreens.xml#TransactionTotals"/>
    <view-map name="TransactionTotalsPdf" type="screenfop" page="component://accounting/widget/journals/ReportFinancialSummaryScreens.xml#TransactionTotalsPdf" content-type="application/pdf" encoding="none"/>
    <view-map name="TransactionTotalsCsv" type="screencsv" page="component://accounting/widget/journals/ReportFinancialSummaryScreens.xml#TransactionTotalsCsv" content-type="text/csv" encoding="none"/>
    <view-map name="PaymentsDepositWithdraw" type="screen" page="component://accounting/widget/finance/FinAccountScreens.xml#PaymentsDepositWithdraw"/>
    <view-map name="InventoryValuation" type="screen" page="component://accounting/widget/journals/ReportFinancialSummaryScreens.xml#InventoryValuation"/>
    <view-map name="InventoryValuationPdf" type="screenfop" page="component://accounting/widget/journals/ReportFinancialSummaryScreens.xml#InventoryValuationPdf" content-type="application/pdf" encoding="none"/>
    <view-map name="InventoryValuationCsv" type="screencsv" page="component://accounting/widget/journals/ReportFinancialSummaryScreens.xml#InventoryValuationCsv" content-type="text/csv" encoding="none"/>
    <view-map name="CashFlowStatement" type="screen" page="component://accounting/widget/journals/ReportFinancialSummaryScreens.xml#CashFlowStatement"/>
    <view-map name="CashFlowStatementListPdf" type="screenfop" page="component://accounting/widget/journals/ReportFinancialSummaryScreens.xml#CashFlowStatementListPdf" content-type="application/pdf" encoding="none"/>
    <view-map name="CashFlowStatementListCsv" type="screencsv" page="component://accounting/widget/journals/ReportFinancialSummaryScreens.xml#CashFlowStatementListCsv" content-type="text/csv" encoding="none"/>
    <view-map name="ComparativeCashFlowStatement" type="screen" page="component://accounting/widget/journals/ReportFinancialSummaryScreens.xml#ComparativeCashFlowStatement"/>
    <view-map name="ComparativeCashFlowStatementPdf" type="screenfop" page="component://accounting/widget/journals/ReportFinancialSummaryScreens.xml#ComparativeCashFlowStatementPdf" content-type="application/pdf" encoding="none"/>
    <view-map name="ComparativeCashFlowStatementCsv" type="screencsv" page="component://accounting/widget/journals/ReportFinancialSummaryScreens.xml#ComparativeCashFlowStatementCsv" content-type="text/csv" encoding="none"/>
    
    <view-map name="SalesInvoiceByProductGlAccountSummary" type="screen" page="component://accounting/widget/journals/ReportFinancialSummaryScreens.xml#SalesInvoiceByProductGlAccountSummary"/>
    <view-map name="PaymentByMethodSummary" type="screen" page="component://accounting/widget/journals/ReportFinancialSummaryScreens.xml#PaymentByMethodSummary"/>
    <view-map name="InventoryIssueSummary" type="screen" page="component://accounting/widget/journals/ReportFinancialSummaryScreens.xml#InventoryIssueSummary"/>
    <view-map name="FinancialAccountSummary" type="screen" page="component://accounting/widget/journals/ReportFinancialSummaryScreens.xml#FinancialAccountSummary"/>
    <view-map name="GlAccountTrialBalance" type="screen" page="component://accounting/widget/journals/ReportFinancialSummaryScreens.xml#GlAccountTrialBalance" />

    <view-map name="GlAccountBalanceByCostCenter" type="screen" page="component://accounting/widget/journals/ReportFinancialSummaryScreens.xml#GlAccountBalanceByCostCenter"/>
    <view-map name="GlAccountBalanceByCostCenterPdf" type="screenfop" page="component://accounting/widget/journals/ReportFinancialSummaryScreens.xml#GlAccountBalanceByCostCenterPdf" content-type="application/pdf" encoding="none"/>
    <view-map name="GlAccountTrialBalanceReportPdf" type="screenfop" page="component://accounting/widget/journals/ReportFinancialSummaryScreens.xml#GlAccountTrialBalanceReportPdf" content-type="application/pdf" encoding="none"/>
    <view-map name="GlAccountTrialBalance" type="screen" page="component://accounting/widget/journals/ReportFinancialSummaryScreens.xml#GlAccountTrialBalance"/>

    
    <!-- 
    **************
    * Payments
    **************-->
    <view-map name="findPayments" type="screen" page="component://accounting/widget/payments/PaymentScreens.xml#FindPayments"/>
    <view-map name="paymentOverview" type="screen" page="component://accounting/widget/payments/PaymentScreens.xml#PaymentOverview"/>
    <view-map name="newPayment" type="screen" page="component://accounting/widget/payments/PaymentScreens.xml#NewPayment"/>
    <view-map name="editPayment" type="screen" page="component://accounting/widget/payments/PaymentScreens.xml#EditPayment"/>
    <view-map name="editPaymentApplications" type="screen" page="component://accounting/widget/payments/PaymentScreens.xml#EditPaymentApplications"/>
    <view-map name="ManualTransaction" type="screen" page="component://accounting/widget/payments/PaymentScreens.xml#ManualTransaction"/>
    <view-map name="PrintChecks" type="screenfop" page="component://accounting/widget/payments/PaymentScreens.xml#PrintChecks" content-type="application/pdf" encoding="none"/>
    <view-map name="FindSalesInvoicesByDueDate" type="screen" page="component://accounting/widget/payments/PaymentScreens.xml#FindSalesInvoicesByDueDate"/>
    <view-map name="FindPurchaseInvoicesByDueDate" type="screen" page="component://accounting/widget/payments/PaymentScreens.xml#FindPurchaseInvoicesByDueDate"/>

    <view-map name="FindGatewayResponses" page="component://accounting/widget/payments/PaymentScreens.xml#FindGatewayResponses" type="screen"/>
    <view-map name="ViewGatewayResponse" page="component://accounting/widget/payments/PaymentScreens.xml#ViewGatewayResponse" type="screen"/>
    <view-map name="AuthorizeTransaction" page="component://accounting/widget/payments/PaymentScreens.xml#AuthorizeTransaction" type="screen"/>
    <view-map name="CaptureTransaction" page="component://accounting/widget/payments/PaymentScreens.xml#CaptureTransaction" type="screen"/>

    <!-- Payment Group -->
    <view-map name="FindPaymentGroup" type="screen" page="component://accounting/widget/payments/PaymentGroupScreens.xml#FindPaymentGroup"/>
    <view-map name="EditPaymentGroup" type="screen" page="component://accounting/widget/payments/PaymentGroupScreens.xml#EditPaymentGroup"/>
    <view-map name="EditPaymentGroupMember" type="screen" page="component://accounting/widget/payments/PaymentGroupScreens.xml#EditPaymentGroupMember"/>
    <view-map name="PaymentGroupOverview" type="screen" page="component://accounting/widget/payments/PaymentGroupScreens.xml#PaymentGroupOverview"/>
    <view-map name="DepositSlipPdf" type="screenfop" page="component://accounting/widget/payments/PaymentGroupScreens.xml#DepositSlipPdf" content-type="application/pdf" encoding="none"/>
    
    <!-- 
    **************
    * Settings
    **************-->
    <view-map name="ListCompanies" type="screen" page="component://accounting/widget/settings/GlSetupScreens.xml#ListCompanies"/>
    <view-map name="AddCompany" type="screen" page="component://accounting/widget/settings/GlSetupScreens.xml#AddCompany"/>
    
    <view-map name="AddCustomTimePeriod" type="screen" page="component://accounting/widget/settings/SettingScreens.xml#AddCustomTimePeriod"/>
    <view-map name="EditCustomTimePeriod" type="screen" page="component://accounting/widget/settings/SettingScreens.xml#EditCustomTimePeriod"/>    

    <view-map name="PartyAcctgPreference" type="screen" page="component://accounting/widget/settings/GlSetupScreens.xml#PartyAcctgPreference"/>
    <view-map name="ListGlAccountOrganization" type="screen" page="component://accounting/widget/settings/GlSetupScreens.xml#ListGlAccountOrganization"/>
    <view-map name="SetupGlJournals" type="screen" page="component://accounting/widget/settings/GlSetupScreens.xml#SetupGlJournals"/>
    <view-map name="ViewFXConversions" type="screen" page="component://accounting/widget/settings/GlSetupScreens.xml#ViewFXConversions"/>
    <view-map name="ViewRateAmounts" type="screen" page="component://accounting/widget/settings/GlSetupScreens.xml#ViewRateAmounts"/>
    <view-map name="GlAccountTypeDefaults" type="screen" page="component://accounting/widget/settings/GlSetupScreens.xml#GlAccountTypeDefaults"/>
    <view-map name="GlAccountPurInvoice" type="screen" page="component://accounting/widget/settings/GlSetupScreens.xml#GlAccountPurInvoice"/>
    <view-map name="GlAccountSalInvoice" type="screen" page="component://accounting/widget/settings/GlSetupScreens.xml#GlAccountSalInvoice"/>
    <view-map name="GlAccountTypePaymentType" type="screen" page="component://accounting/widget/settings/GlSetupScreens.xml#GlAccountTypePaymentType"/>
    <view-map name="GlAccountNrPaymentMethod" type="screen" page="component://accounting/widget/settings/GlSetupScreens.xml#GlAccountNrPaymentMethod"/>
    <view-map name="EditProductGlAccounts" type="screen" page="component://accounting/widget/settings/GlSetupScreens.xml#EditProductGlAccounts"/>
    <view-map name="EditProductCategoryGlAccounts" type="screen" page="component://accounting/widget/settings/GlSetupScreens.xml#EditProductCategoryGlAccounts"/>
    <view-map name="EditVarianceReasonGlAccounts" type="screen" page="component://accounting/widget/settings/GlSetupScreens.xml#EditVarianceReasonGlAccounts"/>
    <view-map name="EditCreditCardTypeGlAccounts" type="screen" page="component://accounting/widget/settings/GlSetupScreens.xml#EditCreditCardTypeGlAccounts"/>
    <view-map name="FixedAssetTypeGlAccounts" type="screen" page="component://accounting/widget/settings/GlSetupScreens.xml#FixedAssetTypeGlAccounts"/>
    <view-map name="ListGlAccountOrgPdf" type="screenfop" page="component://accounting/widget/settings/GlSetupScreens.xml#ListGlAccountOrgPdf" content-type="application/pdf" encoding="none"/>
    <view-map name="ListGlAccountOrgCsv" type="screencsv" page="component://accounting/widget/settings/GlSetupScreens.xml#ListGlAccountOrgCsv" content-type="text/csv" encoding="none"/>
    <view-map name="EditPartyGlAccount" type="screen" page="component://accounting/widget/settings/GlSetupScreens.xml#EditPartyGlAccount"/>
    <view-map name="EditGlAccountCategory" type="screen" page="component://accounting/widget/settings/GlSetupScreens.xml#EditGlAccountCategory"/>
    <view-map name="FindGlAccountCategory" type="screen" page="component://accounting/widget/settings/GlSetupScreens.xml#FindGlAccountCategory"/>
    <view-map name="EditGlAccountCategoryMember" type="screen" page="component://accounting/widget/settings/GlSetupScreens.xml#EditGlAccountCategoryMember"/>
    
    <view-map name="EditInvoiceItemType" type="screen" page="component://accounting/widget/settings/InvoiceItemTypeScreens.xml#EditInvoiceItemType"/>
    
    <view-map name="EditPaymentMethodType" type="screen" page="component://accounting/widget/settings/PaymentMethodTypeScreens.xml#EditPaymentMethodType"/>
    
    <view-map name="FindPaymentGatewayConfig" page="component://accounting/widget/settings/PaymentGatewayConfigScreens.xml#FindPaymentGatewayConfig" type="screen"/>
    <view-map name="EditPaymentGatewayConfig" page="component://accounting/widget/settings/PaymentGatewayConfigScreens.xml#EditPaymentGatewayConfig" type="screen"/>
    <view-map name="FindPaymentGatewayConfigTypes" page="component://accounting/widget/settings/PaymentGatewayConfigScreens.xml#FindPaymentGatewayConfigTypes" type="screen"/>
    <view-map name="EditPaymentGatewayConfigType" page="component://accounting/widget/settings/PaymentGatewayConfigScreens.xml#EditPaymentGatewayConfigType" type="screen"/>

    <view-map name="EditOrganizationTaxAuthorityGlAccounts" type="screen" page="component://accounting/widget/settings/GlSetupScreens.xml#EditOrganizationTaxAuthorityGlAccounts"/>
    <view-map name="FindTaxAuthority" type="screen" page="component://accounting/widget/settings/TaxAuthorityScreens.xml#FindTaxAuthority"/>
    <view-map name="EditTaxAuthority" type="screen" page="component://accounting/widget/settings/TaxAuthorityScreens.xml#EditTaxAuthority"/>
    <view-map name="EditTaxAuthorityCategories" type="screen" page="component://accounting/widget/settings/TaxAuthorityScreens.xml#EditTaxAuthorityCategories"/>
    <view-map name="EditTaxAuthorityAssocs" type="screen" page="component://accounting/widget/settings/TaxAuthorityScreens.xml#EditTaxAuthorityAssocs"/>
    <view-map name="EditTaxAuthorityGlAccounts" type="screen" page="component://accounting/widget/settings/TaxAuthorityScreens.xml#EditTaxAuthorityGlAccounts"/>
    <view-map name="EditTaxAuthorityRateProducts" type="screen" page="component://accounting/widget/settings/TaxAuthorityScreens.xml#EditTaxAuthorityRateProducts"/>
    <view-map name="ListTaxAuthorityParties" type="screen" page="component://accounting/widget/settings/TaxAuthorityScreens.xml#ListTaxAuthorityParties"/>
    <view-map name="EditTaxAuthorityPartyInfo" type="screen" page="component://accounting/widget/settings/TaxAuthorityScreens.xml#EditTaxAuthorityPartyInfo"/>
  
    <!-- Vendor Mappings -->
    <view-map name="FindVendors" type="screen" page="component://accounting/widget/settings/SettingScreens.xml#FindVendors"/>
    <view-map name="EditVendor" type="screen" page="component://accounting/widget/settings/SettingScreens.xml#EditVendor"/>
    
    <!-- 
    **************
    * Shared Screens
    **************-->
    <view-map name="viewprofile" type="screen" page="component://party/widget/partymgr/PartyScreens.xml#viewprofile"/>
    <view-map name="LookupPerson" type="screen" page="component://party/widget/partymgr/LookupScreens.xml#LookupPerson"/>
    <view-map name="LookupPartyGroup" type="screen" page="component://party/widget/partymgr/LookupScreens.xml#LookupPartyGroup"/>
    <view-map name="LookupPartyName" type="screen" page="component://party/widget/partymgr/LookupScreens.xml#LookupPartyName"/>
    <view-map name="LookupInternalOrganization" type="screen" page="component://party/widget/partymgr/LookupScreens.xml#LookupInternalOrganization"/>

    <view-map name="LookupProduct" type="screen" page="component://product/widget/catalog/LookupScreens.xml#LookupProduct"/>
    <view-map name="LookupProductFeature" type="screen" page="component://product/widget/catalog/LookupScreens.xml#LookupProductFeature"/>
    <view-map name="LookupVariantProduct" type="screen" page="component://product/widget/catalog/LookupScreens.xml#LookupVariantProduct"/>
    <view-map name="LookupProductCategory" type="screen" page="component://product/widget/catalog/LookupScreens.xml#LookupProductCategory"/>
    <view-map name="LookupProductStore" type="screen" page="component://product/widget/catalog/LookupScreens.xml#LookupProductStore"/>

    <view-map name="LookupFixedAsset" type="screen" page="component://accounting/widget/LookupScreens.xml#LookupFixedAsset"/>
    <view-map name="LookupGlAccount" type="screen" page="component://accounting/widget/LookupScreens.xml#LookupGlAccount"/>
    <view-map name="LookupBillingAccount" page="component://accounting/widget/LookupScreens.xml#LookupBillingAccount" type="screen"/>
    <view-map name="LookupPayment" page="component://accounting/widget/LookupScreens.xml#LookupPayment" type="screen"/>
    <view-map name="LookupInvoice" page="component://accounting/widget/LookupScreens.xml#LookupInvoice" type="screen"/>
    <view-map name="LookupCustomTimePeriod" type="screen" page="component://accounting/widget/LookupScreens.xml#LookupCustomTimePeriod"/>

    <view-map name="LookupWorkEffort" type="screen" page="component://workeffort/widget/LookupScreens.xml#LookupWorkEffort"/>
    <view-map name="LookupOrderHeader" type="screen" page="component://order/widget/ordermgr/LookupScreens.xml#LookupOrderHeader"/>
    <view-map name="LookupFacility" type="screen" page="component://product/widget/facility/LookupScreens.xml#LookupFacility"/>
    <view-map name="LookupFacilityLocation" type="screen" page="component://product/widget/facility/LookupScreens.xml#LookupFacilityLocation"/>
    <view-map name="LookupShipment" type="screen" page="component://product/widget/facility/LookupScreens.xml#LookupShipment"/>
    <view-map name="LookupAgreement" type="screen" page="component://accounting/widget/LookupScreens.xml#LookupAgreement"/>
    <view-map name="LookupAgreementItem" type="screen" page="component://accounting/widget/LookupScreens.xml#LookupAgreementItem"/>
    <view-map name="LookupPaymentGroupMember" type="screen" page="component://accounting/widget/LookupScreens.xml#LookupPaymentGroupMember"/>
    <view-map name="LookupGlReconciliation" type="screen" page="component://accounting/widget/LookupScreens.xml#LookupGlReconciliation"/>

    <!-- SCIPIO: new lookups -->
    <view-map name="LookupTaxAuthorityGeo" type="screen" page="component://accounting/widget/LookupScreens.xml#LookupTaxAuthorityGeo"/>
    <view-map name="LookupTaxAuthorityPartyName" type="screen" page="component://accounting/widget/LookupScreens.xml#LookupTaxAuthorityPartyName"/>
    <view-map name="LookupOrderPaymentPreference" type="screen" page="component://accounting/widget/LookupScreens.xml#LookupOrderPaymentPreference"/>

    <view-map name="LookupCustomerName" type="screen" page="component://party/widget/partymgr/LookupScreens.xml#LookupCustomerName"/>
    <view-map name="NewDepositSlip" type="screen" page="component://accounting/widget/finance/FinAccountScreens.xml#NewDepositSlip"/>


    <!-- PDFs  -->
    <view-map name="InvoicePDF" type="screenfop" page="component://accounting/widget/AccountingPrintScreens.xml#InvoicePDF" content-type="application/pdf" encoding="none"/>
    <view-map name="PrintCheckPDF" type="screenfop" page="component://accounting/widget/AccountingPrintScreens.xml#PrintCheckPDF" content-type="application/pdf" encoding="none"/>
    <view-map name="PrintInvoices" type="screenfop" page="component://accounting/widget/AccountingPrintScreens.xml#PrintInvoices" content-type="application/pdf" encoding="none"/>
    
</site-conf>
<|MERGE_RESOLUTION|>--- conflicted
+++ resolved
@@ -93,29 +93,16 @@
     </request-map>
     
     <request-map uri="NewPurchaseInvoice">
-<<<<<<< HEAD
         <security https="true" auth="true"/>
         <response name="success" type="view" value="NewPurchaseInvoice"/>
     </request-map>
     
-     <!-- Check for duplicates
+    <!-- SCIPIO: Check for duplicates (?)
     
     <request-map uri="FindPurchaseInvoices">
-=======
->>>>>>> 407715c0
-        <security https="true" auth="true"/>
-        <response name="success" type="view" value="NewPurchaseInvoice"/>
-    </request-map>
-    
-<<<<<<< HEAD
-=======
-    <!-- SCIPIO: Check for duplicates (?)
-    
-    <request-map uri="FindPurchaseInvoices">
         <security https="true" auth="true"/>
         <response name="success" type="view" value="FindPurchaseInvoices"/>
     </request-map>
->>>>>>> 407715c0
 
     <request-map uri="processMassCheckRun">
         <security https="true" auth="true"/>
