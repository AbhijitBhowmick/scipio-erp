<?xml version="1.0" encoding="UTF-8"?>
<!--
Licensed to the Apache Software Foundation (ASF) under one
or more contributor license agreements.  See the NOTICE file
distributed with this work for additional information
regarding copyright ownership.  The ASF licenses this file
to you under the Apache License, Version 2.0 (the
"License"); you may not use this file except in compliance
with the License.  You may obtain a copy of the License at

http://www.apache.org/licenses/LICENSE-2.0

Unless required by applicable law or agreed to in writing,
software distributed under the License is distributed on an
"AS IS" BASIS, WITHOUT WARRANTIES OR CONDITIONS OF ANY
KIND, either express or implied.  See the License for the
specific language governing permissions and limitations
under the License.
-->
<menus xmlns:xsi="http://www.w3.org/2001/XMLSchema-instance" xsi:noNamespaceSchemaLocation="http://ofbiz.apache.org/dtds/widget-menu.xsd">
    <menu name="CatalogAppBar" title="${uiLabelMap.ProductCatalog}" extends="CommonAppBarMenu" extends-resource="component://common/widget/CommonMenus.xml">
        <menu-item name="catalogs" title="${uiLabelMap.ProductCatalogs}"><link target="FindCatalog"/></menu-item>
        <menu-item name="categories" title="${uiLabelMap.ProductCategories}"><link target="FindCategory"/></menu-item>
        <menu-item name="products" title="${uiLabelMap.ProductProducts}"><link target="FindProduct"/></menu-item>               
        <menu-item name="store" title="${uiLabelMap.ProductStores}"><link target="FindProductStore"/></menu-item>
        <menu-item name="pricerules" title="${uiLabelMap.ProductPrices}"><link target="FindProductPriceRules"/></menu-item>
        <menu-item name="promos" title="${uiLabelMap.ProductPromotions}"><link target="FindProductPromo"/></menu-item>
        <!-- SCIPIO - Remove; will be replaced with content app features -->
        <!-- <menu-item name="Imagemanagement" title="${uiLabelMap.CommonMedia}"><link target="Imagemanagement"/></menu-item> -->
    </menu>
    <menu name="CatalogAppSideBar" title="${uiLabelMap.ProductCatalog}" extends="CommonAppSideBarMenu" extends-resource="component://common/widget/CommonMenus.xml"
        always-expand-selected-or-ancestor="true">
        <!-- Already included in CommonSidebar 
        <menu-item name="main" title="${uiLabelMap.CommonDashboard}" sort-mode="off"><link target="main"></link></menu-item>-->
        <include-elements menu-name="CatalogAppBar" recursive="full" />
        <!-- SCIPIO: TODO? FindProductSettings target does not exist <menu-item name="settings" title="${uiLabelMap.ProductSettings}" sort-mode="off"><link target="FindProductSettings"/></menu-item>-->
        <menu-item name="catalogs">
            <sub-menu name="Catalog" include="CatalogSideBar"/>
        </menu-item>
        <menu-item name="categories">
            <sub-menu name="Category" include="CategorySideBar"/>
        </menu-item>
        <menu-item name="products">
            <sub-menu name="Product" include="ProductSideBar"/>
        </menu-item>               
        <menu-item name="store">
            <sub-menu name="ProductStore" include="ProductStoreSideBar"/>
        </menu-item>
        <!-- SCIPIO: NOTE: there is no dedicated pricerules sub-menu
        <menu-item name="pricerules">
            <sub-menu name="" include="SideBar"/>
        </menu-item>
        -->
        <menu-item name="promos">
            <sub-menu name="Promo" include="PromoSideBar"/>
        </menu-item>
        <!-- 
        <menu-item name="Imagemanagement">
            <sub-menu name="ImageManagement" include="ImageManagementSideBar"/>
        </menu-item>
        -->
    </menu>

    <menu name="CatalogTabBar" extends="CommonTabBarMenu" extends-resource="component://common/widget/CommonMenus.xml">
        <menu-item name="ProductCatalog" title="${uiLabelMap.ProductCatalog}">
            <link target="EditProdCatalog">
                <parameter param-name="prodCatalogId"/>
            </link>
        </menu-item>
        <!-- SCIPIO: ProductStores has been removed -->       
        <menu-item name="PartyParties" title="${uiLabelMap.ProductCatalogParties}">
            <link target="EditProdCatalogParties">
                <parameter param-name="prodCatalogId"/>
            </link>
        </menu-item>
        <menu-item name="ProductCategories" title="${uiLabelMap.ProductCatalogCategories}">
            <link target="EditProdCatalogCategories">
                <parameter param-name="prodCatalogId"/>
            </link>
        </menu-item>
    </menu>
    
    <menu name="CatalogSideBar" extends="CommonSideBarMenu" extends-resource="component://common/widget/CommonMenus.xml">
        <include-elements menu-name="CatalogTabBar" recursive="includes-only" />
    </menu>
    
    <menu name="CatalogSubTabBar" extends="CommonTabBarMenu" extends-resource="component://common/widget/CommonMenus.xml"
        menu-container-style="+${styles.menu_buttonstyle_alt2}">
        <menu-item name="EditProductCatalog" title="${uiLabelMap.ProductNewProdCatalog}" widget-style="+${styles.action_nav} ${styles.action_add}">
<<<<<<< HEAD
=======
            <condition>
                <or>
                    <not><if-empty field="parameters.prodCatalogId"/></not>
                    <if-compare field="activeSubMenuItem" operator="not-equals" value="EditProductCatalog"/>
                </or>
            </condition>
>>>>>>> 0ef53fe6
            <link target="EditProdCatalog"/>
        </menu-item>
        <!-- SCIPIO: CreateSeo has been removed -->        
    </menu>

    <menu name="FeaturesTabBar" extends="CommonTabBarMenu" extends-resource="component://common/widget/CommonMenus.xml">
        <menu-item name="Feature" title="${uiLabelMap.ProductFeature}">
            <link target="EditFeature"/>
        </menu-item>
        <menu-item name="FeatureType" title="${uiLabelMap.ProductFeatureType}">
            <link target="EditFeatureTypes"/>
        </menu-item>
        <menu-item name="FeatureCategory" title="${uiLabelMap.ProductFeatureCategory}">
            <link target="EditFeatureCategories"/>
        </menu-item>
        <menu-item name="FeatureGroup" title="${uiLabelMap.ProductFeatureGroup}">
            <link target="EditFeatureGroups"/>
        </menu-item>
        <menu-item name="FeatureInterAction" title="${uiLabelMap.ProductFeatureInteraction}">
            <link target="EditFeatureInterActions"/>
        </menu-item>
    </menu>
    <menu name="FeaturesSideBar" extends="CommonSideBarMenu" extends-resource="component://common/widget/CommonMenus.xml">
        <include-elements menu-name="FeaturesTabBar" recursive="includes-only" />
    </menu>

    <menu name="ShippingTabBar" extends="CommonTabBarMenu" extends-resource="component://common/widget/CommonMenus.xml">
        <menu-item name="ListShipmentMethodTypes" title="${uiLabelMap.ProductShipmentMethodTypes}">
            <link target="ListShipmentMethodTypes"/>
        </menu-item>
        <menu-item name="ListQuantityBreaks" title="${uiLabelMap.ProductQuantityBreaks}">
            <link target="ListQuantityBreaks"/>
        </menu-item>
        <menu-item name="ListCarrierShipmentMethods" title="${uiLabelMap.ProductCarrierShipmentMethods}">
            <link target="ListCarrierShipmentMethods"/>
        </menu-item>
    </menu>
    <menu name="ShippingSideBar" extends="CommonSideBarMenu" extends-resource="component://common/widget/CommonMenus.xml">
        <include-elements menu-name="ShippingTabBar" recursive="includes-only" />
    </menu>

    <menu name="CategoryTabBar" extends="CommonTabBarMenu" extends-resource="component://common/widget/CommonMenus.xml">
        <menu-item name="EditCategory" title="${uiLabelMap.ProductCategory}">
            <link target="EditCategory">
                <parameter param-name="productCategoryId"/>
            </link>
        </menu-item>
        <menu-item name="EditCategoryContent" title="${uiLabelMap.ProductCategoryContent}">
            <link target="EditCategoryContent">
                <parameter param-name="productCategoryId"/>
            </link>
        </menu-item>
        <menu-item name="EditCategoryRollup" title="${uiLabelMap.ProductCategoryAssociations}">
            <link target="EditCategoryRollup">
                <parameter param-name="productCategoryId"/>
            </link>
        </menu-item>
        <menu-item name="EditCategoryProducts" title="${uiLabelMap.ProductCategoryProds}">
            <link target="EditCategoryProducts">
                <parameter param-name="productCategoryId"/>
            </link>
        </menu-item>
        <!-- SCIPIO - To be demoved -->
       <!--  <menu-item name="EditCategoryProdCatalogs" title="${uiLabelMap.ProductCatalogs}">
            <link target="EditCategoryProdCatalogs">
                <parameter param-name="productCategoryId"/>
            </link>
        </menu-item>
        <menu-item name="EditCategoryFeatureCats" title="${uiLabelMap.ProductCategoryFeatures}">
            <link target="EditCategoryFeatureCats">
                <parameter param-name="productCategoryId"/>
            </link>
        </menu-item>
        <menu-item name="EditCategoryParties" title="${uiLabelMap.ProductCategoryParties}">
            <link target="EditCategoryParties">
                <parameter param-name="productCategoryId"/>
            </link>
        </menu-item>
        <menu-item name="EditCategoryAttributes" title="${uiLabelMap.ProductCategoryAttributes}">
            <link target="EditCategoryAttributes">
                <parameter param-name="productCategoryId"/>
            </link>
        </menu-item>
        <menu-item name="EditProductCategoryLinks" title="${uiLabelMap.ProductCategoryLinks}">
            <link target="EditProductCategoryLinks">
                <parameter param-name="productCategoryId"/>
            </link>
        </menu-item> -->
    </menu>
    <menu name="CategorySideBar" extends="CommonSideBarMenu" extends-resource="component://common/widget/CommonMenus.xml">
        <include-elements menu-name="CategoryTabBar" recursive="includes-only" />
    </menu>

    <menu name="CategorySubTabBar" extends="CommonTabBarMenu" extends-resource="component://common/widget/CommonMenus.xml"
        menu-container-style="+${styles.menu_buttonstyle_alt2}">
        <menu-item name="EditCategory" title="${uiLabelMap.ProductNewCategory}" widget-style="+${styles.action_nav} ${styles.action_add}">
            <condition>
                <or>
                    <not><if-empty field="productCategory"/></not>
                    <if-compare field="activeSubMenuItem" operator="not-equals" value="EditCategory"/>
                </or>
            </condition>
            <link target="EditCategory"/>
        </menu-item>
        <menu-item name="createProductInCategoryStart" title="${uiLabelMap.ProductCreateProductInCategory}" widget-style="+${styles.action_nav} ${styles.action_add}">
            <condition>
                <not><if-empty field="productCategory"/></not>
            </condition>
            <link target="createProductInCategoryStart">
                <parameter param-name="productCategoryId"/>
            </link>
        </menu-item>
        <menu-item name="DuplicateCategory" title="${uiLabelMap.ProductDuplicateCategory}" widget-style="+${styles.action_nav} ${styles.action_add}">
            <condition>
                <not><if-empty field="productCategory"/></not>
            </condition>
            <link target="EditCategory">
                <parameter param-name="duplicateCategory" value="Y" />
                <parameter param-name="productCategoryId"/>
            </link>
        </menu-item>
        <menu-item name="AdvancedSearch" title="${uiLabelMap.ProductSearchInCategory}" widget-style="+search">
            <condition>
                <not><if-empty field="productCategory"/></not>
            </condition>
            <link target="advancedsearch">
                <parameter param-name="SEARCH_CATEGORY_ID" from-field="productCategoryId"/>
            </link>
        </menu-item>
        <menu-item name="ProductCategoryPage" title="${uiLabelMap.ProductCategoryPage}" widget-style="+website">
            <condition>
                <not><if-empty field="productCategory"/></not>
            </condition>
            <!-- SCIPIO: Now points to shop -->
            <link target="/shop/control/category" url-mode="plain" target-window="_blank">
                <parameter param-name="category_id" from-field="productCategoryId"/>
            </link>
        </menu-item>
    </menu>
    
    <menu name="CategoryContentSubTabBar" extends="CommonTabBarMenu" extends-resource="component://common/widget/CommonMenus.xml"
        menu-container-style="+${styles.menu_buttonstyle_alt2}">      
        <menu-item name="AddExistingContentInCategory" title="${uiLabelMap.ProductAddExistingContentInCategory}" widget-style="+${styles.action_nav} ${styles.action_add}">
            <condition>
                <not><if-empty field="productCategory"/></not>
            </condition>
            <link target="addExistingContentInCategory">
                <parameter param-name="productCategoryId"/>
                <parameter param-name="addExistingContent" value="Y"/>
            </link>
        </menu-item>
    </menu>
    
    <menu name="CategoryProductSubTabBar" extends="CommonTabBarMenu" extends-resource="component://common/widget/CommonMenus.xml"
        menu-container-style="+${styles.menu_buttonstyle_alt2}">      
        <menu-item name="EditCategoryProduct" title="${uiLabelMap.ProductCopyCategoryProductsToCategory}" widget-style="+${styles.action_nav} ${styles.action_add}">
            <condition>
                <not><if-empty field="productCategory"/></not>
            </condition>
            <link target="EditCategoryProducts">
                <parameter param-name="productCategoryId"/>
                <parameter param-name="copyProductToCategory" value="Y"/>
            </link>
        </menu-item>
        <menu-item name="ExpireAllCategoryProducts" title="${uiLabelMap.ProductExpireAllCategoryProducts}" widget-style="+${styles.action_nav} ${styles.action_add}">
            <condition>
                <not><if-empty field="productCategory"/></not>
            </condition>
            <link target="EditCategoryProducts">
                <parameter param-name="productCategoryId"/>
                <parameter param-name="expireAllCategoryProducts" value="Y"/>
            </link>
        </menu-item>
        <menu-item name="RemoveExpiredCategoryProducts" title="${uiLabelMap.ProductRemoveExpiredCategoryProducts}" widget-style="+${styles.action_nav} ${styles.action_add}">
            <condition>
                <not><if-empty field="productCategory"/></not>
            </condition>
            <link target="EditCategoryProducts">
                <parameter param-name="productCategoryId"/>
                <parameter param-name="removeExpiredCategoryProducts" value="Y"/>
            </link>
        </menu-item>
    </menu>

    <menu name="ProductStoreTabBar" extends="CommonTabBarMenu" extends-resource="component://common/widget/CommonMenus.xml">
        <menu-item name="EditProductStore" title="${uiLabelMap.ProductStore}">
            <link target="EditProductStore">
                <parameter param-name="productStoreId"/>
            </link>
        </menu-item>
        <menu-item name="FindProductStoreRoles" title="${uiLabelMap.PartyRoles}">
            <link target="FindProductStoreRoles">
                <parameter param-name="productStoreId"/>
            </link>
        </menu-item>
        <menu-item name="EditProductStorePromos" title="${uiLabelMap.ProductPromos}">
            <link target="EditProductStorePromos">
                <parameter param-name="productStoreId"/>
            </link>
        </menu-item>
        <menu-item name="EditProductStoreCatalogs" title="${uiLabelMap.ProductCatalogs}">
            <link target="EditProductStoreCatalogs">
                <parameter param-name="productStoreId"/>
            </link>
        </menu-item>
        <!-- SCIPIO: NOTE: WebSite editing is now handled within catalog app instead of delegating to content app -->
        <menu-item name="EditProductStoreWebSites" title="${uiLabelMap.ProductWebSites}">
            <link target="EditProductStoreWebSites">
                <parameter param-name="productStoreId" from-field="productStoreId"/>
            </link>
        </menu-item>
        <!-- The tax stuff is in the Tax Authority area of the accounting manager, need to re-do this screen to list current tax entries and link to the accmgr screens
        <menu-item name="EditProductStoreTaxSetup" title="${uiLabelMap.ProductSalesTax}">
            <link target="EditProductStoreTaxSetup">
                <parameter param-name="productStoreId"/>
            </link>
        </menu-item>
        -->
        <menu-item name="EditProductStoreShipSetup" title="${uiLabelMap.ProductShipping}">
            <link target="EditProductStoreShipSetup">
                <parameter param-name="productStoreId"/>
            </link>
        </menu-item>
        <menu-item name="EditProductStoreShipmentCostEstimates" title="${uiLabelMap.ProductViewEstimates}">
            <link target="EditProductStoreShipmentCostEstimates">
                <parameter param-name="productStoreId"/>
            </link>
        </menu-item>
        <!-- SCIPIO: Renamed to Payment Methods -->
        <menu-item name="EditProductStorePaySetup" title="${uiLabelMap.ProductPaymentMethods}">
            <link target="EditProductStorePaySetup">
                <parameter param-name="productStoreId"/>
            </link>
        </menu-item>
        <menu-item name="EditProductStoreFinAccountSettings" title="${uiLabelMap.CommonFinAccounts}">
            <link target="EditProductStoreFinAccountSettings">
                <parameter param-name="productStoreId"/>
            </link>
        </menu-item>
        <menu-item name="EditProductStoreFacilities" title="${uiLabelMap.ProductFacility}">
            <link target="ProductStoreFacilities">
                <parameter param-name="productStoreId"/>
            </link>
        </menu-item>
        <menu-item name="EditProductStoreEmails" title="${uiLabelMap.CommonEmails}">
            <link target="EditProductStoreEmails">
                <parameter param-name="productStoreId"/>
            </link>
        </menu-item>
        <menu-item name="EditProductStoreSurveys" title="${uiLabelMap.CommonSurveys}">
            <link target="EditProductStoreSurveys">
                <parameter param-name="productStoreId"/>
            </link>
        </menu-item>
        <menu-item name="EditProductStoreKeywordOvrd" title="${uiLabelMap.FormFieldTitle_keyword}"><!-- ProductOverride -->
            <link target="editProductStoreKeywordOvrd">
                <parameter param-name="productStoreId"/>
            </link>
        </menu-item>
        <menu-item name="ViewProductStoreSegments" title="${uiLabelMap.ProductSegments}">
            <link target="ViewProductStoreSegments">
                <parameter param-name="productStoreId"/>
            </link>
        </menu-item>
        <menu-item name="EditProductStoreVendorPayments" title="${uiLabelMap.ProductVendorPayments}">
            <link target="EditProductStoreVendorPayments">
                <parameter param-name="productStoreId"/>
            </link>
        </menu-item>
        <menu-item name="EditProductStoreVendorShipments" title="${uiLabelMap.ProductVendorShipments}">
            <link target="EditProductStoreVendorShipments">
                <parameter param-name="productStoreId"/>
            </link>
        </menu-item>
        <!-- SCIPIO: fallback entry. currently it will normally not show. -->
        <menu-item name="EditProductStoreGroups" title="${uiLabelMap.ProductProductStoreGroup}">
            <condition>
                <not><if-empty field="_non_existent_variable_"/></not>
            </condition>
            <link target="ListParentProductStoreGroup">
                <parameter param-name="productStoreGroupId"/>
            </link>
        </menu-item>
    </menu>
    
    <menu name="ProductStoreSideBar" extends="CommonSideBarMenu" extends-resource="component://common/widget/CommonMenus.xml">
        <include-elements menu-name="ProductStoreTabBar" recursive="includes-only" />
        <menu-item name="EditProductStoreWebSites">
            <sub-menu name="WebSite" include="component://content/widget/content/ContentMenus.xml#WebSiteSideBar"/>
        </menu-item>
        <!-- SCIPIO: sub-menu will only show, as fallback, IF one of the screens is still linked to somwhere -->
        <menu-item name="EditProductStoreShipSetup">
            <sub-menu name="Shipping" include="ShippingSideBar"/>
        </menu-item>
    </menu>
    
    <menu name="ProductStoreSubTabBar" extends="CommonTabBarMenu" extends-resource="component://common/widget/CommonMenus.xml"
        menu-container-style="+${styles.menu_buttonstyle_alt2}">
        <menu-item name="EditProductStore" title="${uiLabelMap.ProductNewProductStore}">
            <condition>
                <or>
                    <not><if-empty field="parameters.productStoreId"/></not>
                    <if-compare field="activeSubMenuItem" operator="not-equals" value="EditProductStore"/>
                </or>
            </condition>
            <link target="EditProductStore"/>
        </menu-item>
        <!-- SCIPIO: TODO: Implement the collapse/expand, here or elsewhere
        <menu-item name="Expand" title="${uiLabelMap.CommonExpandAll}" widget-style="+${styles.action_run_local} ${styles.action_show}">
            <condition>
                <or>
                    <if-compare operator="equals" value="EditProductStore" field="activeSubMenuItem"/>
                    <if-compare operator="equals" value="EditProductStoreShipmentCostEstimates" field="activeSubMenuItem"/>
                </or>
            </condition>
            <link target="javascript:expandAll(true);" url-mode="plain"/>
        </menu-item>
        <menu-item name="Collapse" title="${uiLabelMap.CommonCollapseAll}" widget-style="+${styles.action_run_local} ${styles.action_hide}">
            <condition>
                <or>
                    <if-compare operator="equals" value="EditProductStore" field="activeSubMenuItem"/>
                    <if-compare operator="equals" value="EditProductStoreShipmentCostEstimates" field="activeSubMenuItem"/>
                </or>
            </condition>
            <link target="javascript:expandAll(false);" url-mode="plain"/>
        </menu-item>
         -->
    </menu>

    <menu name="ProductStoreGroupButtonBar" extends="CommonButtonBarMenu" extends-resource="component://common/widget/CommonMenus.xml">
        <menu-item name="editstoregroup" widget-style="+${styles.action_nav} ${styles.action_add}">
            <link target="EditProductStoreGroup" text="${uiLabelMap.ProductNewGroup}"/>
        </menu-item>
    </menu>
    
    <menu name="ProductStoreFacility" extends="CommonTabBarMenu" extends-resource="component://common/widget/CommonMenus.xml">
        <menu-item name="AddProductStoreFacility" title="${uiLabelMap.ProductAddFacility}" widget-style="+${styles.action_nav} ${styles.action_add}">
            <link target="javascript:ajaxUpdateArea('ProductStoreFacilityEditArea', 'editProductStoreFacility', 'productStoreId=${parameters.productStoreId}');"
                  url-mode="plain"/>
        </menu-item>
    </menu>

    <menu name="PriceRulesButtonBar" extends="CommonButtonBarMenu" extends-resource="component://common/widget/CommonMenus.xml">
        <menu-item name="FindRules" title="${uiLabelMap.CommonAdd}/${uiLabelMap.ProductFindRule}">
            <link target="FindProductPriceRules"/>
        </menu-item>
    </menu>
    
    <menu name="PromoTabBar" extends="CommonTabBarMenu" extends-resource="component://common/widget/CommonMenus.xml">
        <menu-item name="EditProductPromo" title="${uiLabelMap.ProductPromotion}">
            <condition>
                <not>
                    <if-empty field="productPromoId"/>
                </not>
            </condition>
            <link target="EditProductPromo">
                <parameter param-name="productPromoId"/>
            </link>
        </menu-item>
        <menu-item name="FindProductPromo" title="${uiLabelMap.ProductPromotion}">
            <condition>
                    <if-empty field="productPromoId"/>
            </condition>
            <link target="FindProductPromo" />
        </menu-item>
        <menu-item name="EditProductPromoRules" title="${uiLabelMap.ProductRules}">
            <condition>
                <not>
                    <if-empty field="productPromoId"/>
                </not>
            </condition>
            <link target="EditProductPromoRules">
                <parameter param-name="productPromoId"/>
            </link>
        </menu-item>
        <menu-item name="EditProductPromoStores" title="${uiLabelMap.ProductStores}">
            <condition>
                <not>
                    <if-empty field="productPromoId"/>
                </not>
            </condition>
            <link target="EditProductPromoStores">
                <parameter param-name="productPromoId"/>
            </link>
        </menu-item>
        <menu-item name="FindProductPromoCode" title="${uiLabelMap.ProductPromotionCode}">
            <link target="FindProductPromoCode">
                <parameter param-name="productPromoId"/>
            </link>
        </menu-item>
        <menu-item name="EditProductPromoContent" title="${uiLabelMap.CommonContent}">
            <condition>
                <not>
                    <if-empty field="productPromoId"/>
                </not>
            </condition>
            <link target="EditProductPromoContent">
                <parameter param-name="productPromoId"/>
            </link>
        </menu-item>
    </menu>
    
    <!-- SCIPIO: new Promo Sidebar -->
    <menu name="PromoSideBar" extends="CommonSideBarMenu" extends-resource="component://common/widget/CommonMenus.xml">
        <include-elements menu-name="PromoTabBar" recursive="includes-only" />
    </menu>
    
    <menu name="PromoSubTabBar" extends="CommonTabBarMenu" extends-resource="component://common/widget/CommonMenus.xml"
        menu-container-style="+${styles.menu_buttonstyle_alt2}">
        
    </menu>

    <menu name="ProductTabBar" extends="CommonTabBarMenu" extends-resource="component://common/widget/CommonMenus.xml">
        <!-- SCIPIO: this is inconsistent with catalog/categories menus; handled by decorator
        <menu-item name="FindProduct" title="${uiLabelMap.ProductFindProduct}">
            <condition>
                <if-empty field="parameters.productId"/>
            </condition>
            <link target="FindProduct" />
        </menu-item>
        -->
        <menu-item name="EditProduct" title="${uiLabelMap.ProductProduct}">
            <condition>
                <and>
                    <if-has-permission permission="CATALOG" action="_UPDATE"/>
                    <!-- SCIPIO: this is added but only used in emergency; New screen shouldn't show submenu -->
                    <not>
                        <if-empty field="parameters.productId"/>
                    </not>
                </and>
            </condition>
            <link target="EditProduct">
                <parameter param-name="productId"/>
            </link>
        </menu-item>
        <menu-item name="ViewProduct" title="${uiLabelMap.ProductProductOverview}">
            <condition>
                <not>
                    <if-empty field="parameters.productId"/>
                </not>
            </condition>
            <link target="ViewProduct">
                <parameter param-name="productId"/>
            </link>
        </menu-item>
        <menu-item name="EditProductPrices" title="${uiLabelMap.ProductPrices}">
            <condition>
                <not>
                    <if-empty field="parameters.productId"/>
                </not>
            </condition>
            <link target="EditProductPrices">
                <parameter param-name="productId"/>
            </link>
        </menu-item>
        <menu-item name="EditProductContent" title="${uiLabelMap.ProductContent}">
            <condition>
                <not>
                    <if-empty field="parameters.productId"/>
                </not>
            </condition>
            <link target="EditProductContent">
                <parameter param-name="productId"/>
            </link>
        </menu-item>
        <menu-item name="EditProductGeos" title="${uiLabelMap.CommonGeos}">
            <condition>
                <not>
                    <if-empty field="parameters.productId"/>
                </not>
            </condition>
            <link target="EditProductGeos">
                <parameter param-name="productId"/>
            </link>
        </menu-item>
        <menu-item name="EditProductGoodIdentifications" title="${uiLabelMap.CommonIds}">
             <condition>
                <not>
                    <if-empty field="parameters.productId"/>
                </not>
            </condition>
            <link target="EditProductGoodIdentifications">
                <parameter param-name="productId"/>
            </link>
        </menu-item>
        <menu-item name="EditProductCategories" title="${uiLabelMap.ProductCategories}">
            <condition>
                <not>
                    <if-empty field="parameters.productId"/>
                </not>
            </condition>
            <link target="EditProductCategories">
                <parameter param-name="productId"/>
            </link>
        </menu-item>
        <!-- SCIPIO: EditProductKeyword removed --> 
        <menu-item name="EditProductAssoc" title="${uiLabelMap.ProductAssociations}">
             <condition>
                <not>
                    <if-empty field="parameters.productId"/>
                </not>
            </condition>
            <link target="EditProductAssoc">
                <parameter param-name="productId"/>
            </link>
        </menu-item>
        <!-- SCIPIO: ViewProductManufacturing removed --> 
        <menu-item name="EditProductCosts" title="${uiLabelMap.ProductCosts}">
             <condition>
                <not>
                    <if-empty field="parameters.productId"/>
                </not>
            </condition>
            <link target="EditProductCosts">
                <parameter param-name="productId"/>
            </link>
        </menu-item>
        <menu-item name="EditProductAttributes" title="${uiLabelMap.ProductAttributes}">
             <condition>
                <not>
                    <if-empty field="parameters.productId"/>
                </not>
            </condition>
            <link target="EditProductAttributes">
                <parameter param-name="productId"/>
            </link>
        </menu-item>
        <!-- SCIPIO: NOTE: we set disabled attribute because always-expand-selected-or-ancestor="true"
            may be set, which will bypass the condition. but currently there may not be a product ID, and in that case
            the target EditProductFeatures will not work, so must disable in that case. 
            FIXME?: bigger issue is the feature screens in the sub-menu have no relation to Product and don't pass around a productId,
            so there's a disconnect. BUT as long as those screens are accesible then they must show in the
            sidebar somewhere, and this is the workaround. -->
        <menu-item name="EditProductFeatures" title="${uiLabelMap.ProductFeatures}" disabled="${not currentMenuRenderState.itemState.conditionResult}">
            <condition>
                <or>
                    <not>
                        <if-empty field="parameters.productId"/>
                    </not>
                </or>
            </condition>
            <link target="EditProductFeatures">
                <parameter param-name="productId"/>
            </link>
        </menu-item>
        <menu-item name="EditProductFacilities" title="${uiLabelMap.ProductFacilities}">
             <condition>
                <not>
                    <if-empty field="parameters.productId"/>
                </not>
            </condition>
            <link target="EditProductFacilities">
                <parameter param-name="productId"/>
            </link>
        </menu-item>
        <!-- SCIPIO: TODO: Merge with  EditProductFacilities
        <menu-item name="EditProductFacilityLocations" title="${uiLabelMap.ProductLocations}">
            <link target="EditProductFacilityLocations">
                <parameter param-name="productId"/>
            </link>
        </menu-item>
        <menu-item name="EditProductInventoryItems" title="${uiLabelMap.ProductInventory}">
            <link target="EditProductInventoryItems">
                <parameter param-name="productId"/>
                <parameter param-name="showAllFacilities" value="Y"/>
            </link>
        </menu-item>
        -->
        <menu-item name="EditSupplierProduct" title="${uiLabelMap.ProductSuppliers}">
             <condition>
                <not>
                    <if-empty field="parameters.productId"/>
                </not>
            </condition>
            <link target="EditProductSuppliers">
                <parameter param-name="productId"/>
            </link>
        </menu-item>
        <!-- SCIPIO: ViewProductAgreements removed --> 
        <!-- SCIPIO: TODO: Migrate to accounting
        <menu-item name="EditProductGlAccounts" title="${uiLabelMap.ProductAccounts}">
             <condition>
                <not>
                    <if-empty field="parameters.productId"/>
                </not>
            </condition>
            <link target="EditProductGlAccounts">
                <parameter param-name="productId"/>
            </link>
        </menu-item>-->
        <menu-item name="EditProductPaymentMethodTypes" title="${uiLabelMap.ProductPaymentTypes}">
             <condition>
                <not>
                    <if-empty field="parameters.productId"/>
                </not>
            </condition>
            <link target="EditProductPaymentMethodTypes">
                <parameter param-name="productId"/>
            </link>
        </menu-item>
        <!-- SCIPIO: EditProductMaints removed --> 
        <!-- SCIPIO: Review - this is a special type of product attribute
        <menu-item name="EditProductMeters" title="${uiLabelMap.ProductMeters}">
             <condition>
                <not>
                    <if-empty field="parameters.productId"/>
                </not>
            </condition>
            <link target="EditProductMeters">
                <parameter param-name="productId"/>
            </link>
        </menu-item>-->
        <menu-item name="EditProductSubscriptionResources" title="${uiLabelMap.ProductSubscriptionResources}">
             <condition>
                <not>
                    <if-empty field="parameters.productId"/>
                </not>
            </condition>
            <link target="EditProductSubscriptionResources">
                <parameter param-name="productId"/>
            </link>
        </menu-item>
        <!-- SCIPIO: EditProductQuickAdmin removed -->
        <menu-item name="EditVendorProduct" title="${uiLabelMap.PartyVendor}">
             <condition>
                <not>
                    <if-empty field="parameters.productId"/>
                </not>
            </condition>
            <link target="EditVendorProduct">
                <parameter param-name="productId"/>
            </link>
        </menu-item>
        <menu-item name="QuickAddVariants" title="${uiLabelMap.ProductVariants}">
            <condition>
                <and>
                    <if-compare field="product.isVirtual" operator="equals" value="Y"/>
                    <not>
                        <if-empty field="parameters.productId"/>
                    </not>
                </and>
            </condition>
            <link target="QuickAddVariants">
                <parameter param-name="productId"/>
            </link>
        </menu-item>
        <!-- SCIPIO: NOTE: the disabled is here due to same reasons as EditProductFeatures, see EditProductFeatures -->
        <menu-item name="EditProductConfigs" title="${uiLabelMap.ProductConfigs}" disabled="${not currentMenuRenderState.itemState.conditionResult}">
            <condition>
                <and>
                    <or>
                        <if-compare field="product.productTypeId" operator="equals" value="AGGREGATED"/>
                        <if-compare field="product.productTypeId" operator="equals" value="AGGREGATED_SERVICE"/>
                    </or>
                    <not>
                        <if-empty field="parameters.productId"/>
                    </not>
                </and>
            </condition>
            <link target="EditProductConfigs">
                <parameter param-name="productId"/>
            </link>
        </menu-item>
        <menu-item name="EditProductAssetUsage" title="${uiLabelMap.ProductAssetUsage}">
            <condition>
                <and>
                    <or>
                        <if-compare field="product.productTypeId" operator="equals" value="ASSET_USAGE"/>
                        <if-compare field="product.productTypeId" operator="equals" value="ASSET_USAGE_OUT_IN"/>
                    </or>
                    <not>
                        <if-empty field="parameters.productId"/>
                    </not>
                </and>
            </condition>
            <link target="EditProductAssetUsage">
                <parameter param-name="productId"/>
            </link>
        </menu-item>
        <!-- SCIPIO: EditProductWorkEfforts removed --> 
        <!-- SCIPIO: Remove - the usefulness is really limited here and should probably be listed elsewhere
        <menu-item name="EditProductParties" title="${uiLabelMap.PartyParties}">
             <condition>
                <not>
                    <if-empty field="parameters.productId"/>
                </not>
            </condition>
            <link target="EditProductParties">
                <parameter param-name="productId"/>
            </link>
        </menu-item>
        -->
        <!-- SCIPIO: viewProductOrder removed -->
        <!-- SCIPIO: EditProductCommunicationEvents removed -->
        <!-- SCIPIO: ViewProductGroupOrder removed -->
    </menu>
    <menu name="ProductSideBar" extends="CommonSideBarMenu" extends-resource="component://common/widget/CommonMenus.xml">
        <include-elements menu-name="ProductTabBar" recursive="includes-only" />
        <menu-item name="EditProductFeatures">
            <!-- SCIPIO: NOTE: see comments on EditProductFeatures in ProductTabBar -->
            <sub-menu name="Features" include="FeaturesSideBar"/>
        </menu-item>
        <menu-item name="EditProductConfigs">
            <!-- SCIPIO: NOTE: see comments on EditProductFeatures in ProductTabBar -->
            <sub-menu name="ConfigItem" include="ConfigItemSideBar"/>
        </menu-item>
    </menu>

    <!-- SCIPIO: ProductSubTabBar Deprecated - replaced by component://product/webapp/catalog/menu/ProductSubTabBar.ftl --> 

    <menu name="ConfigItemTabBar" extends="CommonTabBarMenu" extends-resource="component://common/widget/CommonMenus.xml">
        <menu-item name="EditProductConfigItem" title="${uiLabelMap.ProductConfigItem}">
            <link target="EditProductConfigItem">
                <parameter param-name="configItemId"/>
            </link>
        </menu-item>
        <menu-item name="EditProductConfigOptions" title="${uiLabelMap.ProductConfigOptions}">
            <link target="EditProductConfigOptions">
                <parameter param-name="configItemId"/>
            </link>
        </menu-item>
        <menu-item name="EditProductConfigItemContent" title="${uiLabelMap.ProductContent}">
            <link target="EditProductConfigItemContent">
                <parameter param-name="configItemId"/>
            </link>
        </menu-item>
        <menu-item name="ProductConfigItemArticle" title="${uiLabelMap.ProductProduct}">
            <link target="ProductConfigItemArticle">
                <parameter param-name="configItemId"/>
            </link>
        </menu-item>
    </menu>
    
    <menu name="ConfigItemSideBar" extends="CommonSideBarMenu" extends-resource="component://common/widget/CommonMenus.xml">
        <include-elements menu-name="ConfigItemTabBar" recursive="includes-only" />
    </menu>

    <!-- SCIPIO - Remove; will be replaced with content app features -->
   <!--  <menu name="ImageManagementTabBar" extends="CommonTabBarMenu" extends-resource="component://common/widget/CommonMenus.xml"
           selected-menuitem-context-field-name="userTabButtonImage" menu-container-style="+${styles.menu_buttonstyle_alt2} ${styles.menu_noclear}">
        <menu-item name="main" title="${uiLabelMap.CommonMain}" sort-mode="off">
            <condition>
                <if-has-permission permission="IMAGE_MANAGEMENT_ADMIN"/>
            </condition>
            <link target="Imagemanagement"/>
        </menu-item>
        <menu-item name="ImageGallery" title="${uiLabelMap.ImageManagementGallery}">
            <link target="ListImageGallery">
                <parameter param-name="productId"/>
            </link>
        </menu-item>
        <menu-item name="ImageUpload" title="${uiLabelMap.CommonUpload}">
            <condition>
                <or>
                    <if-has-permission permission="IMAGE_MANAGEMENT_UPLOAD"/>
                    <if-has-permission permission="IMAGE_MANAGEMENT_ADMIN"/>
                </or>
            </condition>
            <link target="ImageUpload">
                <parameter param-name="productId"/>
            </link>
        </menu-item>
        <menu-item name="ImageManage" title="${uiLabelMap.CommonManage}">
            <condition>
                <if-has-permission permission="IMAGE_MANAGEMENT_ADMIN"/>
            </condition>
            <link target="ListImageManage">
                <parameter param-name="productId"/>
            </link>
        </menu-item>
        <menu-item name="ImageApprove" title="${uiLabelMap.ImageManagementApprove}">
            <condition>
                <or>
                    <if-has-permission permission="IMAGE_MANAGEMENT_APPROVE"/>
                    <if-has-permission permission="IMAGE_MANAGEMENT_ADMIN"/>
                </or>
            </condition>
            <link target="ImageApprove"/>
        </menu-item>
        <menu-item name="ImageRejected" title="${uiLabelMap.CommonRejected}">
            <condition>
                <or>
                    <if-has-permission permission="IMAGE_MANAGEMENT_APPROVE"/>
                    <if-has-permission permission="IMAGE_MANAGEMENT_ADMIN"/>
                </or>
            </condition>
            <link target="ImageRejected"/>
        </menu-item>
        <menu-item name="ImageRecentlyApproved" title="${uiLabelMap.ImageManagementRecentlyApproved}">
            <condition>
                <or>
                    <if-has-permission permission="IMAGE_MANAGEMENT_APPROVE"/>
                    <if-has-permission permission="IMAGE_MANAGEMENT_ADMIN"/>
                </or>
            </condition>
            <link target="ImageRecentlyApproved"/>
        </menu-item>
        <menu-item name="ImageReplace" title="${uiLabelMap.ImageManagementReplace}">
            <condition>
                <if-has-permission permission="IMAGE_MANAGEMENT_ADMIN"/>
            </condition>
            <link target="ListImageReplace">
                <parameter param-name="productId"/>
            </link>
        </menu-item>
        <menu-item name="ImageResize" title="${uiLabelMap.ImageManagementResize}">
            <condition>
                <if-has-permission permission="IMAGE_MANAGEMENT_ADMIN"/>
            </condition>
            <link target="ImageResize">
                <parameter param-name="productId"/>
            </link>
        </menu-item>
    </menu>
    
    <menu name="ImageManagementSideBar" extends="CommonSideBarMenu" extends-resource="component://common/widget/CommonMenus.xml"
           selected-menuitem-context-field-name="userTabButtonImage">
        <include-elements menu-name="ImageManagementTabBar" recursive="includes-only" />
    </menu> -->
</menus><|MERGE_RESOLUTION|>--- conflicted
+++ resolved
@@ -87,15 +87,12 @@
     <menu name="CatalogSubTabBar" extends="CommonTabBarMenu" extends-resource="component://common/widget/CommonMenus.xml"
         menu-container-style="+${styles.menu_buttonstyle_alt2}">
         <menu-item name="EditProductCatalog" title="${uiLabelMap.ProductNewProdCatalog}" widget-style="+${styles.action_nav} ${styles.action_add}">
-<<<<<<< HEAD
-=======
             <condition>
                 <or>
                     <not><if-empty field="parameters.prodCatalogId"/></not>
                     <if-compare field="activeSubMenuItem" operator="not-equals" value="EditProductCatalog"/>
                 </or>
             </condition>
->>>>>>> 0ef53fe6
             <link target="EditProdCatalog"/>
         </menu-item>
         <!-- SCIPIO: CreateSeo has been removed -->        
