<?xml version="1.0" encoding="UTF-8"?>
<ivy-module version="2.0"
      xmlns:xsi="http://www.w3.org/2001/XMLSchema-instance"
      xsi:noNamespaceSchemaLocation="http://ant.apache.org/ivy/schemas/ivy.xsd">
    <info module="base" organisation="com.ilscipio.scipio.ce"/>

    <!--
        SCIPIO BASE IVY CONFIGURATIONS AND DEPENDENCIES

        NOTICE: 2018-03-19: All prior (framework|applications|specialpurpose)/*/lib ivy dependencies
        are now defined in this file (framework/base/ivy.xml) except for start component.

        This file contains the base/core/common framework dependencies for stock ScipioCE/EE
        as well as (now) the dependencies for nearly all framework, applications and specialpurpose
        components, some themes dependencies, and even some (in temporary fashion) addons dependencies.

        Use of single file allows centralized editing of stock Scipio dependencies
        and exploiting transitive dependency resolution using ivy.

        Custom/client configurations and dependencies may be added at the end of each section below.

        NOTE: Adding new configurations requires updating the framework/base/build.xml
        file (lib.resolve(.build).confs property and do-lib-update task overrides).

        NOTE: If a library is not available in central, it may be added to the project
        locally using the local-ivy resolver (ivy/localRepo/, see ivy/ivysettings.xml).
        Some original stock libraries may still be handled this way at this time (2018-03-20).
    -->

    <configurations defaultconfmapping="sources->sources;%->default">

        <!--
            BASE FRAMEWORK COMPONENT CONFIGURATIONS

            These configurations were already defined in this file (framework/base/ivy.xml) prior to 2018-03-19.
        -->

        <!-- general configurations -->
        <conf name="base" description="download all framework/base/lib (root dir) jars required for build"/>

        <!-- legacy categories (these each had a folder, no longer useful) -->
        <conf name="commons" description="download all framework/base/commons jars required for build"/>
        <conf name="j2eespecs" description="download all framework/base/j2eespecs jars required for build"/>
        <conf name="scripting" description="download all framework/base/scripting jars required for build"/>
        <conf name="media" description="download all framework/base/media jars required for build"/>

        <!-- specific library downloads (NOTE: these may have deletion excludes in base/build.xml) -->
        <conf name="groovy" description="download groovy jars required for build"/>

        <!-- sources -->
        <conf name="sources" description="download all available source jars"/>

        <!--
            ON-DEMAND OPTIONAL STOCK CONFIGURATIONS

            These are special configurations for stock Scipio code and ant tasks which are only fetched
            on user request and/or by special ant tasks, e.g. the "download-xxx" tasks in the main Scipio build.xml.

            NOTE: These must NOT be included in the framework/base/build.xml resolution and update overrides.
        -->

        <!-- shared external ant deps -->
        <conf name="ant-ext" description="download common external Ant scripting jars"/>

        <!-- deps for main build.xml ant task: download-activemq -->
        <conf name="activemq" description="download the ActiveMQ jars"/>

        <!-- deps for main build.xml ant task: download-cobertura -->
        <conf name="cobertura" description="download cobertura (GPL2.0) http://cobertura.sourceforge.net/"/>
        
        <!-- deps for main build.xml ant task: download-jacoco -->
        <conf name="jacoco" description="download JaCoCo (APL 2.0) https://www.jacoco.org"/>

        <!-- deps for main build.xml ant task: download-sonar-ant-task -->
        <conf name="sonar-ant-task" description="download the ant sonar task (need sonar)
            http://docs.codehaus.org/display/SONAR/Analyzing+with+SonarQube+Ant+Task"/>

        <!--
            CUSTOM/CLIENT CONFIGURATIONS

            Custom/client configurations which are required by several modules
            or by patches to the framework or any stock Scipio components or code
            may be added below this comment.

            NOTE: If you add new confs here, you must modify the lib.resolve.confs property
            and do-lib-update target in framework/base/build.xml.
            It is recommended to simply reuse the "base" conf instead if possible.
        -->


        <!-- /CUSTOM/CLIENT CONFIGURATIONS (END) -->

    </configurations>

    <dependencies>

        <!--
            BASE FRAMEWORK COMPONENT DEPENDENCIES

            These dependencies were already defined in this file (framework/base/ivy.xml) prior to 2018-03-19.

            NOTE: Some of these dependencies (from stock ofbiz) were not originally available in central
            and may still be being fetched only locally from the local-ivy repo (ivy/localRepo/) at this time (2018-03-20).
        -->

        <!-- base jars -->
        <dependency org="net.sf.barcode4j" name="barcode4j" rev="2.1" conf="base,sources"/>
        <dependency org="net.sf.barcode4j" name="barcode4j-fop-ext" rev="2.1" conf="base,sources"/>
        <dependency org="org.apache.xmlgraphics" name="batik-all" rev="1.10" conf="base,sources"/><!-- NOTE: deps are excluded further below -->
<<<<<<< HEAD
        <dependency org="org.apache.xmlgraphics" name="fop" rev="2.2" conf="base,sources"/>
        <dependency org="org.apache.httpcomponents" name="httpclient" rev="4.5.5" conf="base,sources"/>
        <dependency org="org.apache.httpcomponents" name="httpclient-cache" rev="4.5.5" conf="base,sources"/>
        <dependency org="org.apache.httpcomponents" name="httpcore" rev="4.4.9" conf="base,sources"/>
        <dependency org="org.apache.httpcomponents" name="httpmime" rev="4.5.5" conf="base,sources"/>
=======
        <dependency org="org.apache.xmlgraphics" name="fop" rev="2.3" conf="base,sources"/>
        <dependency org="org.apache.xmlgraphics" name="xmlgraphics-commons" rev="2.3" conf="base,sources"/>
        <dependency org="org.apache.httpcomponents" name="httpclient" rev="4.5.6" conf="base,sources"/>
        <dependency org="org.apache.httpcomponents" name="httpclient-cache" rev="4.5.6" conf="base,sources"/>
        <dependency org="org.apache.httpcomponents" name="httpcore" rev="4.4.10" conf="base,sources"/>
        <dependency org="org.apache.httpcomponents" name="httpmime" rev="4.5.6" conf="base,sources"/>
>>>>>>> 407715c0
        <dependency org="net.sourceforge.nekohtml" name="nekohtml" rev="1.9.22" conf="base,sources"/>
        <dependency org="com.ibm.icu" name="icu4j" rev="63.1" conf="base,sources"/>
        <dependency org="javolution" name="javolution" rev="5.5.1" conf="base,sources"/><!-- TODO: increase: blocked by EntitySaxReader -->
        <dependency org="org.freemarker" name="freemarker" rev="2.3.28" conf="base,sources"/>
        <dependency org="com.google.guava" name="guava" rev="27.0.1-jre" conf="base,sources"/>
        <dependency org="com.google.code.findbugs" name="jsr305" rev="3.0.2" conf="base,sources"/>
        <dependency org="de.odysseus.juel" name="juel-impl" rev="2.2.7" conf="base,sources"/>
        <dependency org="de.odysseus.juel" name="juel-spi" rev="2.2.7" conf="base,sources"/>
        <dependency org="org.apache.logging.log4j" name="log4j-1.2-api" rev="2.11.1" conf="base,sources"/>
        <dependency org="org.apache.logging.log4j" name="log4j-api" rev="2.11.1" conf="base,sources"/>
        <dependency org="org.apache.logging.log4j" name="log4j-core" rev="2.11.1" conf="base,sources"/>
        <dependency org="org.apache.logging.log4j" name="log4j-nosql" rev="2.9.1" conf="base,sources"/>
        <dependency org="org.apache.logging.log4j" name="log4j-slf4j-impl" rev="2.11.1" conf="base,sources"/>
        <dependency org="org.slf4j" name="slf4j-api" rev="1.8.0-beta2" conf="base,sources"/><!-- 1.8 required by log4j 2.11+ (https://www.slf4j.org/faq.html#changesInVersion18) -->
        <dependency org="com.sun.mail" name="javax.mail" rev="1.6.2" conf="base,sources"/>
        <dependency org="xerces" name="xercesImpl" rev="2.12.0" conf="base,sources"/>
        <dependency org="xml-apis" name="xml-apis" rev="1.4.01" conf="base,sources"/>
        <dependency org="xml-apis" name="xml-apis-ext" rev="1.3.04" conf="base,sources"/><!-- FIXME?: should be same version as xml-apis -->
        <dependency org="xalan" name="xalan" rev="2.7.2" conf="base,sources"/>
        <dependency org="xalan" name="serializer" rev="2.7.2" conf="base,sources"/><!-- NOTE: orig ofbiz jar "serializer-2.9.1" (?) had MANIFEST.MF 2.7.1 -->
        <dependency org="org.apache.xmlrpc" name="xmlrpc-client" rev="3.1.3" conf="base,sources"/>
        <dependency org="org.apache.xmlrpc" name="xmlrpc-common" rev="3.1.3" conf="base,sources"/>
        <dependency org="org.apache.xmlrpc" name="xmlrpc-server" rev="3.1.3" conf="base,sources"/>
        <dependency org="com.thoughtworks.xstream" name="xstream" rev="1.4.11.1" conf="base,sources"/>
        <!--<dependency org="xpp3" name="xpp3" rev="1.1.4c" conf="base,sources"/> xstream dep: now fetched via xpp3-core + xmlpull transitive deps -->
        <dependency org="org.owasp.esapi" name="esapi" rev="2.1.0.1" conf="base,sources"/>
        <dependency org="org.owasp.antisamy" name="antisamy" rev="1.5.7" conf="base,sources"/><!-- esapi dependency -->
        <dependency org="com.googlecode.owasp-java-html-sanitizer" name="owasp-java-html-sanitizer" rev="20181114.1" conf="base,sources"/>
        <dependency org="com.fasterxml.jackson.core" name="jackson-annotations" rev="2.9.8" conf="base,sources"/>
        <dependency org="com.fasterxml.jackson.core" name="jackson-core" rev="2.9.8" conf="base,sources"/>
        <dependency org="com.fasterxml.jackson.core" name="jackson-databind" rev="2.9.8" conf="base,sources"/>
        <dependency org="org.jdom" name="jdom" rev="1.1.3" conf="base,sources"/><!-- TODO: REVIEW: not used in any code; but some libs _might_ have it as optional dependency -->
        <dependency org="joda-time" name="joda-time" rev="2.10.1" conf="base,sources" />
        <dependency org="org.apache.avalon.framework" name="avalon-framework-impl" rev="4.3.1" conf="base,sources"/>
        <dependency org="org.apache.avalon.framework" name="avalon-framework-api" rev="4.3.1" conf="base,sources"/>
        <dependency org="org.apache.tika" name="tika-core" rev="1.20" conf="base,sources"/>
        <dependency org="org.apache.tika" name="tika-parsers" rev="1.20" transitive="false" conf="base,sources"/><!-- NOTE: intentional transitive="false"; too many deps -->
        <dependency org="com.googlecode.juniversalchardet" name="juniversalchardet" rev="1.0.3" conf="base,sources"/>
        <dependency org="com.googlecode.concurrentlinkedhashmap" name="concurrentlinkedhashmap-lru" rev="1.4.2" conf="base,sources"/>
        <dependency org="org.hamcrest" name="hamcrest-all" rev="1.3" conf="base,sources"/>
        <!-- 2018-03-20: Not yet needed for framework (is shadowed in Camel addon)
        <dependency org="com.github.ben-manes.caffeine" name="caffeine" rev="2.6.2" conf="base,sources"/>-->
        <dependency org="com.github.dfabulich" name="sitemapgen4j" rev="1.1.1" conf="base,sources"/><!-- SCIPIO: 2017-11: new -->
        <dependency org="org.mnode.ical4j" name="ical4j" rev="2.2.0" conf="base,sources"/><!-- TODO?: there is now 2.x.x line; incompatible API -->
        <dependency org="org.apache.shiro" name="shiro-core" rev="1.4.0" conf="base,sources"/>
        <dependency org="com.google.code.gson" name="gson" rev="2.8.5" conf="base,sources"/>
        <dependency org="com.googlecode.libphonenumber" name="libphonenumber" rev="8.10.2" conf="base,sources"/>
        <dependency org="org.apache.sshd" name="sshd-common" rev="2.1.0" conf="base,sources"/>
        <dependency org="org.apache.sshd" name="sshd-core" rev="2.1.0" conf="base,sources"/>
        <dependency org="org.apache.sshd" name="sshd-sftp" rev="2.1.0" conf="base,sources"/>
        <dependency org="com.googlecode.ez-vcard" name="ez-vcard" rev="0.10.4" conf="base,sources"/><!-- stock qrcode -->

        <!-- base qrcode jars -->
        <dependency org="com.google.zxing" name="core" rev="3.3.3" conf="base,sources"/><!-- stock qrcode -->

        <!-- base testing jars -->
        <dependency org="junit" name="junit" rev="4.12" conf="base,sources"/>
        <dependency org="org.mockito" name="mockito-core" rev="2.23.4" conf="base,sources"/><!-- added at r41761440 ofbiz trunk 2016-09-19 09:36:32 -->
        <!-- 2018-03-26: omitting httpunit for now because no current usage and its dependencies create class conflicts; 
            however, may use it or a substitute in future...
        <dependency org="httpunit" name="httpunit" rev="1.7" conf="base,sources">
            <!- - FIXME?: jtidy is dep of httpunit, but it has class conflicts with several
                libs (javolution, xml-apis) and was not shipped with ofbiz 14/15 - ->
            <exclude module="jtidy"/>
        </dependency>-->
        <dependency org="org.jsoup" name="jsoup" rev="1.11.3" conf="base,sources"/><!-- security: CVE-2015-6748 (transitive dep) -->

        <!-- commons jars -->
        <!-- NOTE: these should generally be updated together (some deps between them and historical compat issues) -->
        <dependency org="commons-beanutils" name="commons-beanutils" rev="1.9.3" conf="base,commons,sources"/>
        <dependency org="commons-codec" name="commons-codec" rev="1.11" conf="base,commons,sources"/>
        <dependency org="commons-collections" name="commons-collections" rev="3.2.2" conf="base,commons,sources"/>
        <dependency org="org.apache.commons" name="commons-collections4" rev="4.2" conf="base,commons,sources"/>
        <dependency org="org.apache.commons" name="commons-compress" rev="1.18" conf="base,commons,sources"/>
        <dependency org="org.apache.commons" name="commons-csv" rev="1.6" conf="base,commons,sources"/>
        <dependency org="commons-el" name="commons-el" rev="1.0" conf="base,commons,sources"/>
        <dependency org="commons-fileupload" name="commons-fileupload" rev="1.3.3" conf="base,commons,sources"/>
        <dependency org="commons-io" name="commons-io" rev="2.6" conf="base,commons,sources"/>
        <dependency org="commons-lang" name="commons-lang" rev="2.6" conf="base,commons,sources"/>
        <dependency org="org.apache.commons" name="commons-lang3" rev="3.8.1" conf="base,commons,sources"/>
        <dependency org="commons-logging" name="commons-logging" rev="1.2" conf="base,commons,sources"/>
        <dependency org="org.apache.commons" name="commons-math3" rev="3.6.1" conf="base,commons,sources"/>
        <dependency org="commons-net" name="commons-net" rev="3.6" conf="base,commons,sources"/>
        <dependency org="org.apache.commons" name="commons-pool2" rev="2.6.0" conf="base,commons,sources"/>
        <dependency org="org.apache.commons" name="commons-text" rev="1.6" conf="base,commons,sources"/>
        <dependency org="commons-validator" name="commons-validator" rev="1.6" conf="base,commons,sources"/>

        <!-- j2eespecs jars -->
        <dependency org="org.apache.geronimo.specs" name="geronimo-activation_1.1_spec" rev="1.1" conf="base,j2eespecs,sources"/><!-- WARN: conflict with javax.activation#activation -->
        <dependency org="org.apache.geronimo.specs" name="geronimo-j2ee-connector_1.6_spec" rev="1.0" conf="base,j2eespecs,sources"/>
        <dependency org="org.apache.geronimo.specs" name="geronimo-jaxr_1.0_spec" rev="2.1" conf="base,j2eespecs,sources"/>
        <dependency org="org.apache.geronimo.specs" name="geronimo-jaxrpc_1.1_spec" rev="2.1" conf="base,j2eespecs,sources"/>
        <dependency org="org.apache.geronimo.specs" name="geronimo-jms_1.1_spec" rev="1.1.1" conf="base,j2eespecs,sources"/>
        <dependency org="org.apache.geronimo.specs" name="geronimo-jta_1.1_spec" rev="1.1.1" conf="base,j2eespecs,sources"/>
        <dependency org="org.apache.geronimo.specs" name="geronimo-saaj_1.3_spec" rev="1.1" conf="base,j2eespecs,sources"/>
        <!--<dependency org="org.apache.geronimo.specs" name="geronimo-stax-api_1.0_spec" rev="1.0.1" conf="base,j2eespecs,sources"/> EXCLUDED - see excludes -->

        <!-- scripting jars -->
        <!--<dependency org="antlr" name="antlr" rev="2.7.6" conf="base,scripting,sources"/> unused in code and version quite old -->
        <dependency org="bsf" name="bsf" rev="2.4.0" conf="base,scripting,sources"/><!-- NOTE: 2.x is different API than 3.x; keeping latest 2.x; see ant-apache-bsf deps -->
        <dependency org="org.codehaus.groovy" name="groovy-all" rev="2.5.6" conf="base,scripting,groovy,sources"/>
        <dependency org="org.codehaus.groovy" name="groovy-dateutil" rev="2.5.6" conf="base,scripting,groovy,sources"/><!-- NOTE: Not included in groovy-all since 2.5 -->
        <!-- The following groovy compiled JARs are included by groovy-all, but must be explicit here for the sources (since 2.5) -->
        <dependency org="org.codehaus.groovy" name="groovy" rev="2.5.6" conf="sources"/>
        <!-- These are not accessed directly in Scipio sources, so omitting for now
        <dependency org="org.codehaus.groovy" name="groovy-ant" rev="2.5.6" conf="sources"/>
        <dependency org="org.codehaus.groovy" name="groovy-cli-commons" rev="2.5.6" conf="sources"/>
        <dependency org="org.codehaus.groovy" name="groovy-cli-picocli" rev="2.5.6" conf="sources"/>
        <dependency org="org.codehaus.groovy" name="groovy-console" rev="2.5.6" conf="sources"/>
        <dependency org="org.codehaus.groovy" name="groovy-datetime" rev="2.5.6" conf="sources"/>
        <dependency org="org.codehaus.groovy" name="groovy-docgenerator" rev="2.5.6" conf="sources"/>
        <dependency org="org.codehaus.groovy" name="groovy-groovydoc" rev="2.5.6" conf="sources"/>
        <dependency org="org.codehaus.groovy" name="groovy-groovysh" rev="2.5.6" conf="sources"/>
        <dependency org="org.codehaus.groovy" name="groovy-jmx" rev="2.5.6" conf="sources"/>
        <dependency org="org.codehaus.groovy" name="groovy-json" rev="2.5.6" conf="sources"/>
        <dependency org="org.codehaus.groovy" name="groovy-jsr223" rev="2.5.6" conf="sources"/>
        <dependency org="org.codehaus.groovy" name="groovy-macro" rev="2.5.6" conf="sources"/>
        <dependency org="org.codehaus.groovy" name="groovy-nio" rev="2.5.6" conf="sources"/>
        <dependency org="org.codehaus.groovy" name="groovy-servlet" rev="2.5.6" conf="sources"/>
        <dependency org="org.codehaus.groovy" name="groovy-sql" rev="2.5.6" conf="sources"/>
        <dependency org="org.codehaus.groovy" name="groovy-swing" rev="2.5.6" conf="sources"/>
        <dependency org="org.codehaus.groovy" name="groovy-templates" rev="2.5.6" conf="sources"/>
        <dependency org="org.codehaus.groovy" name="groovy-test" rev="2.5.6" conf="sources"/>
        <dependency org="org.codehaus.groovy" name="groovy-test-junit5" rev="2.5.6" conf="sources"/>
        <dependency org="org.codehaus.groovy" name="groovy-testng" rev="2.5.6" conf="sources"/>
        <dependency org="org.codehaus.groovy" name="groovy-xml" rev="2.5.6" conf="sources"/>-->
        <!-- Jakarta ORO is provided in filesystem due to ivy dependency, and excluded below NOTE: Jakarta ORO is a closed project
        <dependency org="oro" name="oro" rev="2.0.8" conf="base,scripting,sources"/>-->

        <!-- scripting jars - special and/or known to be missing/broken in central (2018-03-20) -->
        <!-- (none) -->

        <!-- media jars -->
        <!-- SCIPIO: 2017-07-10: new image libs -->
        <dependency org="net.coobird" name="thumbnailator" rev="0.4.8" conf="base,media,sources"/>
        <dependency org="com.mortennobel" name="java-image-scaling" rev="0.8.6" conf="base,media,sources"/>
        <dependency org="com.jhlabs" name="filters" rev="2.0.235-1" conf="base,sources"/><!-- transitive dep for mortennobel (was outdated) -->
        <dependency org="org.imgscalr" name="imgscalr-lib" rev="4.2" conf="base,media,sources"/>
        <dependency org="com.twelvemonkeys.common" name="common-image" rev="3.4.1" conf="base,media,sources"/>
        <!-- TODO?: Uncomment this for limited JPEG2000 and TIFF support
        <dependency org="com.github.jai-imageio" name="jai-imageio-core" rev="1.3.0" conf="base,media,sources"/>
        <dependency org="com.github.jai-imageio" name="jai-imageio-jpeg2000" rev="1.3.0" conf="base,media,sources"/>
        -->

        <!--
            OTHER FRAMEWORK COMPONENT DEPENDENCIES

            These dependencies were defined in framework/*/ivy.xml prior to 2018-03-19,
            excluding base and start components.
        -->

        <!-- catalina component (framework/catalina/ivy.xml) -->
        <!-- catalina: tomcat -->
        <dependency org="org.apache.tomcat" name="tomcat-api" rev="8.5.38" conf="base,sources"/>
        <dependency org="org.apache.tomcat" name="tomcat-catalina" rev="8.5.38" conf="base,sources"/>
        <dependency org="org.apache.tomcat" name="tomcat-catalina-ha" rev="8.5.38" conf="base,sources"/>
        <dependency org="org.apache.tomcat" name="tomcat-coyote" rev="8.5.38" conf="base,sources"/>
        <dependency org="org.apache.tomcat" name="tomcat-jasper" rev="8.5.38" conf="base,sources"/>
        <dependency org="org.apache.tomcat" name="tomcat-jni" rev="8.5.38" conf="base,sources"/>
        <dependency org="org.apache.tomcat" name="tomcat-tribes" rev="8.5.38" conf="base,sources"/>
        <dependency org="org.apache.tomcat" name="tomcat-util" rev="8.5.38" conf="base,sources"/>
        <dependency org="org.apache.tomcat" name="tomcat-util-scan" rev="8.5.38" conf="base,sources"/>
        <dependency org="org.apache.tomcat" name="tomcat-websocket" rev="8.5.38" conf="base,sources"/>
        <dependency org="org.apache.tomcat" name="tomcat-websocket-api" rev="8.5.38" conf="base,sources"/>
        <!-- gone since 8.5.3+?
        <dependency org="org.apache.tomcat.extras" name="tomcat-extras-juli" rev="8.5.38" conf="base,sources"/>
        <dependency org="org.apache.tomcat.extras" name="tomcat-extras-juli-adapters" rev="8.5.38" conf="base,sources"/>-->
        <!-- let the jasper compile dep give us the version it wants (NOTE: its version numbers are unrelated to org.eclipse.jdt.core.compiler! very confusing!)
        <dependency org="org.eclipse.jdt" name="ecj" rev="xxx" conf="base,sources"/>-->

        <!-- catalina: j2eespecs servlet API jars -->
        <!-- 2018-04-13: NEW SETUP: For the actual JARs loaded by ofbiz (base conf), we download the tomcat-provided
            libs into base/lib, so we should never get any runtime problems. 
            But for sources, the tomcat files have unusable documentation, so we use the official java API files instead;
            so we put the official servlet API jars in j2eespecs-ref dir (see build/base.xml for the renaming).
            NOTE: the tomcat-provided jar are renamed in base/build.xml so they match the API ones in name (TODO: REVIEW: still necessary?) -->
        <dependency org="org.apache.tomcat" name="tomcat-servlet-api" rev="8.5.38" conf="base,sources"/>
        <dependency org="org.apache.tomcat" name="tomcat-jsp-api" rev="8.5.38" conf="base,sources"/>
        <dependency org="org.apache.tomcat" name="tomcat-el-api" rev="8.5.38" conf="base,sources"/>
        <dependency org="org.apache.tomcat" name="tomcat-annotations-api" rev="8.5.38" conf="base,sources"/>
        <dependency org="javax.servlet" name="javax.servlet-api" rev="3.1.0" conf="base,j2eespecs,sources"/>
        <dependency org="javax.servlet.jsp" name="javax.servlet.jsp-api" rev="2.3.0" conf="base,j2eespecs,sources"/>
        <dependency org="javax.el" name="javax.el-api" rev="3.0.0" conf="base,j2eespecs,sources"/>
        <dependency org="javax.annotation" name="javax.annotation-api" rev="1.3" conf="base,j2eespecs,sources"/>

        <!-- entity component (framework/entity/ivy.xml) -->
        <dependency org="org.apache.commons" name="commons-dbcp2" rev="2.5.0" conf="base,sources"/>

        <!-- geronimo component (framework/geronimo/ivy.xml) -->
        <dependency org="org.apache.geronimo.components" name="geronimo-transaction" rev="3.1.4" conf="base,sources"/>

        <!-- service component (framework/service/ivy.xml) -->
        <dependency org="org.apache.axis2" name="axis2-adb" rev="1.7.9" conf="base,sources"/>
        <dependency org="org.apache.axis2" name="axis2-kernel" rev="1.7.9" conf="base,sources"/>
        <dependency org="org.apache.axis2" name="axis2-transport-http" rev="1.7.9" conf="base,sources"/>
        <dependency org="org.apache.axis2" name="axis2-transport-local" rev="1.7.9" conf="base,sources"/>
        <!-- TODO?: axis2 warns about this being missing in log, but it pulls in too many dependencies and impact 
            on other libraries is unknown, so revisit this later if we have a real functional use for this module.
        <dependency org="org.apache.axis2" name="axis2-jaxws" rev="1.7.9" conf="base,sources"/>-->
        <dependency org="org.apache.ws.commons.axiom" name="axiom-api" rev="1.2.21" conf="base,sources"/>
        <dependency org="org.apache.ws.commons.axiom" name="axiom-impl" rev="1.2.21" conf="base,sources"/>
        <dependency org="org.apache.ws.xmlschema" name="xmlschema-core" rev="2.2.4" conf="base,sources"/>
        <dependency org="wsdl4j" name="wsdl4j" rev="1.6.3" conf="base,sources"/>

        <!-- testtools component (framework/testtools/ivy.xml) -->
<<<<<<< HEAD
        <dependency org="org.springframework" name="spring-core" rev="5.0.8.RELEASE" conf="base,sources">
            <exclude module="spring-jcl"/><!-- interferes with commons-logging -->
        </dependency>
        <dependency org="org.springframework" name="spring-test" rev="5.0.8.RELEASE" conf="base,sources">
=======
        <dependency org="org.springframework" name="spring-core" rev="5.1.3.RELEASE" conf="base,sources">
            <exclude module="spring-jcl"/><!-- interferes with commons-logging -->
        </dependency>
        <dependency org="org.springframework" name="spring-test" rev="5.1.3.RELEASE" conf="base,sources">
>>>>>>> 407715c0
            <exclude module="spring-jcl"/><!-- interferes with commons-logging -->
        </dependency>

        <!-- webapp component (framework/webapp/ivy.xml) -->
        <!-- TODO: itext 2.x is finished; 5.x or 7.x is available as com.itextpdf#itextpdf, but API changes means
            parts of PdfSurveyServices.buildSurveyFromPdf have to be rewritten to upgrade (changing package names not enough) -->    
        <dependency org="com.lowagie" name="itext" rev="2.1.7" conf="base,sources"/>
        <dependency org="org.bouncycastle" name="bctsp-jdk14" rev="1.46" conf="base,sources"/><!-- itext 2 dep; conflict with version "138"; remove in future -->
        <dependency org="org.bouncycastle" name="bcmail-jdk14" rev="1.60" conf="base,sources"/><!-- itext 2 dep; conflict with version "138"; remove in future -->
        <dependency org="org.bouncycastle" name="bcprov-jdk14" rev="1.60" conf="base,sources"/><!-- itext 2 dep; conflict with version "138"; remove in future -->
        <dependency org="com.rometools" name="rome" rev="1.12.0" conf="base,sources"/>
        <dependency org="org.tuckey" name="urlrewritefilter" rev="4.0.4" conf="base,sources"/>

        <!--
            APPLICATIONS COMPONENT DEPENDENCIES

            These dependencies were defined in framework/*/ivy.xml prior to 2018-03-19.
        -->

        <!-- content component (applications/content/ivy.xml) -->
        <!-- TODO: REVIEW: pdfbox was no longer in use by code at time of this writing (2018-03), but it may have future use... -->
        <dependency org="org.apache.pdfbox" name="fontbox" rev="2.0.13" conf="base,sources"/>
        <dependency org="org.apache.pdfbox" name="jempbox" rev="1.8.16" conf="base,sources"/>
        <dependency org="org.apache.pdfbox" name="pdfbox" rev="2.0.13" conf="base,sources"/>
        <dependency org="org.apache.poi" name="poi" rev="4.0.1" conf="base,sources"/>

        <!-- solr component (applications/solr/ivy.xml) -->
        <dependency org="org.apache.solr" name="solr-solrj" rev="6.6.5" conf="base,sources"><!-- NOTE: at least 10 deps -->
            <!-- TODO: REVIEW: we cannot allow jcl-over-slf4j on the classpath just like that;
                it intentionally tries to replace (has same class names as) apache commons-logging classes -->
            <exclude org="org.slf4j" module="jcl-over-slf4j"/>
        </dependency>
        <dependency org="info.ganglia.gmetric4j" name="gmetric4j" rev="1.0.7" conf="base,sources"/><!-- undeclared solr dependency -->
        <dependency org="io.dropwizard.metrics" name="metrics-core" rev="3.2.2" conf="base,sources"/><!-- undeclared solr dependency -->
        <dependency org="io.dropwizard.metrics" name="metrics-ganglia" rev="3.2.2" conf="base,sources"/><!-- undeclared solr dependency -->
        <dependency org="io.dropwizard.metrics" name="metrics-graphite" rev="3.2.2" conf="base,sources"/><!-- undeclared solr dependency -->
        <dependency org="io.dropwizard.metrics" name="metrics-jvm" rev="3.2.2" conf="base,sources"/><!-- undeclared solr dependency -->

        <!--
            SPECIALPURPOSE COMPONENT DEPENDENCIES

            These dependencies were defined in framework/*/ivy.xml prior to 2018-03-19.
        -->

        <!-- demosuite component (specialpurpose/demosuite/ivy.xml) -->
        <dependency org="io.codearte.jfairy" name="jfairy" rev="0.5.9" conf="base,sources" />

        <!--
            ADDONS COMPONENT DEPENDENCIES (TEMPORARY)

            These dependencies reflect libraries needed to be shared between
            several addons/*/ivy.xml.
            This section is for TEMPORARY dependency includes subject to further review.

            FIXME: Some addons libraries are very special in purpose and
            should theoretically not be included in base/stock ScipioCE (here) or in most addons.
            A different mechanism may be needed to handle this...

            NOTE: When a library is confirmed as general-enough-use such that other
            non-addons components use it or highly likely to use it, it can be moved
            into one of the sections above.
        -->


        <!--
            THEMES COMPONENT DEPENDENCIES

            These dependencies reflect libraries needed to be shared between
            several themes/*/ivy.xml.
            This section is for share and temporary dependency includes subject to further review.

            FIXME: Some themes libraries are very special in purpose and
            should theoretically not be included in base/stock ScipioCE (here) or in most addons.
            A different mechanism may be needed to handle this...

            NOTE: When a library is confirmed as general-enough-use such that other
            non-themes components use it or highly likely to use it, it can be moved
            into one of the sections above.
        -->

        <!--
            ON-DEMAND OPTIONAL STOCK DEPENDENCIES

            These are special dependencies for stock Scipio code and ant tasks which are only fetched
            on user request and/or by special ant tasks, e.g. the "download-xxx" tasks in the main Scipio build.xml.
        -->

        <!-- common ext dependencies -->
        <!-- NOTE: these may be part of "base" purely in order to simplify build, because many targets
            assume things from the main project "build" task; see base/build.xml for the relocations -->
        <!-- 2018-07-06: removed: appears only cobertura needs this (junit dep was an error?), so will leave it under ant-opt/cobertura
        <dependency org="asm" name="asm" rev="3.2" conf="base,ant-ext"/>
        <dependency org="asm" name="asm-tree" rev="3.2" conf="base,ant-ext"/>
        -->

        <!-- deps for main build.xml ant task: download-activemq -->
        <dependency org="org.apache.activemq" name="activemq-all" rev="5.15.5" conf="activemq"/>

        <!-- deps for main build.xml ant task: download-cobertura -->
        <dependency org="net.sourceforge.cobertura" name="cobertura" rev="2.1.1" conf="cobertura">
            <!-- NOTE: see root macros.xml cobertura.class.path for these inclusions -->
            <exclude module="ant"/>
            <exclude module="ant-junit"/>
            <exclude module="junit"/>
            <exclude module="log4j"/>
            <!--<exclude module="slf4j-api"/> version compatibility issues -->
            <exclude module="oro"/>
        </dependency>
        
        <!-- deps for main build.xml ant task: download-jacoco  -->
        <dependency org="org.jacoco" name="org.jacoco.ant" rev="0.8.1" conf="jacoco">
            <exclude module="log4j"/>
        </dependency>

        <!-- deps for main build.xml ant task: download-sonar-ant-task -->
        <dependency org="org.codehaus.sonar-plugins" name="sonar-ant-task" rev="2.2" conf="sonar-ant-task"/>

        <!--
            CUSTOM/CLIENT DEPENDENCIES

            Custom/client dependencies which are required by several modules
            or by patches to the framework or any stock Scipio components or code
            may be added below this comment.
        -->


        <!-- /CUSTOM/CLIENT DEPENDENCIES (END) -->

        <!--
            CUSTOM/CLIENT EXCLUDES

            Custom/client excludes may be added below.
        -->


        <!-- /CUSTOM/CLIENT EXCLUDES (END) -->

        <!--
            EXCLUDED LIBRARIES (STOCK)

            These are libraries directly committed to project, deprecated org/module names
            in central, etc.

            NOTE: In some cases, like providing a combined lib like batik-all,
            artifact= exclude must be used instead of module=, otherwise some deps
            may be lost.
        -->

        <!-- exclude ant & ivy, already committed in lib/ant -->
        <exclude org="org\.apache\.ant" module="ant.*" matcher="regexp"/>
        <exclude org="ant-contrib" module="ant-contrib"/>
        <exclude org="org.apache.ivy" module="ivy"/>

        <!-- exclude log4j 1.x.x -->
        <exclude org="log4j" module="log4j"/>

        <!-- renamed/deprecated artifact org/names (causing conflicts) -->
        <exclude org="avalon-framework"/><!-- now org="org.apache.avalon.framework" -->
        <exclude org="javax.servlet" module="servlet-api"/><!-- now org="javax.servlet" name="javax.servlet-api" -->
        <exclude org="org.hamcrest" module="hamcrest-core" /><!-- covered by org="org.hamcrest" name="hamcrest-all" (hamcrest-core is from junit) -->
        <exclude org="junit" module="junit-dep"/><!-- now org="junit" name="junit" -->
        <exclude org="org.beanshell" module="bsh.*" matcher="regexp"/><!-- 2018-09-19: Beanshell is removed; but keep excluded until true need is found -->
        <exclude org="jython" module="jython"/><!-- now org="org.python" -->
        <exclude org="bouncycastle"/><!-- now org="org.bouncycastle" (NOTE: these had poor version numbers, like "138") -->
        <exclude org="commons-beanutils" module="commons-beanutils-core"/><!-- now org="commons-beanutils" name="commons-beanutils" -->
        <!--<exclude org="asm" module="asm"/> TODO?: this moved to org="org.ow2.asm"; conflict inevitable -->
        <!--<exclude org="rome" module="rome"/> exclude NOT required! developer changed class package name -->

        <!-- aggregate libs -->
        <exclude org="org\.apache\.xmlgraphics" artifact="batik-(?!all$).*" matcher="regexp"/><!-- batik-all includes all -->

        <!-- artifacts provided by different providers
            2018-04-13: we now download these separately ourselves, so don't exclude - see j2eespecs above
        <exclude org="javax.servlet" module="javax.servlet-api"/>
        <exclude org="javax.servlet.jsp" module="javax.servlet.jsp-api"/>
        <exclude org="javax.el" module="javax.el-api"/>
        <exclude org="javax.annotation" module="javax.annotation-api"/> -->

        <!-- artifacts provided in filesystem directly (should be very few!) -->
        <exclude org="oro" module="oro"/>

        <!-- problem libraries -->
        <!-- jython (dep of batik-script) includes too many extras in its JAR; for now we
            still provide the old ofbiz jython-nooro which excludes them, but is deprecated (FIXME) -->
        <exclude org="org.python" module="jython"/>
        <!-- conflicts with geronimo-activation (WARN: this one had slightly more classes! FIXME?) -->
        <exclude org="javax.activation" module="activation"/>
        <!-- newer version of stax 1.0 spec found in xml-apis-1.4.01 -->
        <exclude org="org.apache.geronimo.specs" module="geronimo-stax-api_1.0_spec"/>

    </dependencies>
</ivy-module><|MERGE_RESOLUTION|>--- conflicted
+++ resolved
@@ -107,20 +107,12 @@
         <dependency org="net.sf.barcode4j" name="barcode4j" rev="2.1" conf="base,sources"/>
         <dependency org="net.sf.barcode4j" name="barcode4j-fop-ext" rev="2.1" conf="base,sources"/>
         <dependency org="org.apache.xmlgraphics" name="batik-all" rev="1.10" conf="base,sources"/><!-- NOTE: deps are excluded further below -->
-<<<<<<< HEAD
-        <dependency org="org.apache.xmlgraphics" name="fop" rev="2.2" conf="base,sources"/>
-        <dependency org="org.apache.httpcomponents" name="httpclient" rev="4.5.5" conf="base,sources"/>
-        <dependency org="org.apache.httpcomponents" name="httpclient-cache" rev="4.5.5" conf="base,sources"/>
-        <dependency org="org.apache.httpcomponents" name="httpcore" rev="4.4.9" conf="base,sources"/>
-        <dependency org="org.apache.httpcomponents" name="httpmime" rev="4.5.5" conf="base,sources"/>
-=======
         <dependency org="org.apache.xmlgraphics" name="fop" rev="2.3" conf="base,sources"/>
         <dependency org="org.apache.xmlgraphics" name="xmlgraphics-commons" rev="2.3" conf="base,sources"/>
         <dependency org="org.apache.httpcomponents" name="httpclient" rev="4.5.6" conf="base,sources"/>
         <dependency org="org.apache.httpcomponents" name="httpclient-cache" rev="4.5.6" conf="base,sources"/>
         <dependency org="org.apache.httpcomponents" name="httpcore" rev="4.4.10" conf="base,sources"/>
         <dependency org="org.apache.httpcomponents" name="httpmime" rev="4.5.6" conf="base,sources"/>
->>>>>>> 407715c0
         <dependency org="net.sourceforge.nekohtml" name="nekohtml" rev="1.9.22" conf="base,sources"/>
         <dependency org="com.ibm.icu" name="icu4j" rev="63.1" conf="base,sources"/>
         <dependency org="javolution" name="javolution" rev="5.5.1" conf="base,sources"/><!-- TODO: increase: blocked by EntitySaxReader -->
@@ -326,17 +318,10 @@
         <dependency org="wsdl4j" name="wsdl4j" rev="1.6.3" conf="base,sources"/>
 
         <!-- testtools component (framework/testtools/ivy.xml) -->
-<<<<<<< HEAD
-        <dependency org="org.springframework" name="spring-core" rev="5.0.8.RELEASE" conf="base,sources">
-            <exclude module="spring-jcl"/><!-- interferes with commons-logging -->
-        </dependency>
-        <dependency org="org.springframework" name="spring-test" rev="5.0.8.RELEASE" conf="base,sources">
-=======
         <dependency org="org.springframework" name="spring-core" rev="5.1.3.RELEASE" conf="base,sources">
             <exclude module="spring-jcl"/><!-- interferes with commons-logging -->
         </dependency>
         <dependency org="org.springframework" name="spring-test" rev="5.1.3.RELEASE" conf="base,sources">
->>>>>>> 407715c0
             <exclude module="spring-jcl"/><!-- interferes with commons-logging -->
         </dependency>
 
