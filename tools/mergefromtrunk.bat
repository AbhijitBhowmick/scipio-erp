--- conflicted
+++ resolved
@@ -1,72 +1,3 @@
-<<<<<<< HEAD
-echo off
-rem #####################################################################
-rem Licensed to the Apache Software Foundation (ASF) under one
-rem or more contributor license agreements.  See the NOTICE file
-rem distributed with this work for additional information
-rem regarding copyright ownership.  The ASF licenses this file
-rem to you under the Apache License, Version 2.0 (the
-rem "License"); you may not use this file except in compliance
-rem with the License.  You may obtain a copy of the License at
-rem
-rem http://www.apache.org/licenses/LICENSE-2.0
-rem
-rem Unless required by applicable law or agreed to in writing,
-rem software distributed under the License is distributed on an
-rem "AS IS" BASIS, WITHOUT WARRANTIES OR CONDITIONS OF ANY
-rem KIND, either express or implied.  See the License for the
-rem specific language governing permissions and limitations
-rem under the License.
-rem #####################################################################
-rem interactive DOS version of mergefromtrunk.sh.
-rem to use : launch and pass the trunk version number to merge in release
-
-rem since we have now svn:mergeinfo changing root ("."), we need to update before merging
-cd ..
-svn up
-
-rem version to merge
-set /p version=version to merge :
-set /a prevRev=%version% - 1
-
-rem build the comment
-echo "Applied fix from trunk for revision: %version%" > comment.tmp
-svn log https://svn.apache.org/repos/asf/ofbiz/trunk -r %version% > log.tmp
-copy comment.tmp + log.tmp = comment.tmp
-del log.tmp
-rem keep the comment.tmp file svn ignored. In case of trouble always happier to keep trace.  It will be overidden in next backport.
-
-rem commit the backport to release with comment fom file
-echo on
-svn merge -r %prevRev%:%version% https://svn.apache.org/repos/asf/ofbiz/trunk
-echo off
-
-:menu
-echo y) tests
-echo n) exit
-
-echo Do you want to run tests (else the commit will be done automatically using the comment grabed from trunk by the merge)?
-choice /c:yn 
-if errorlevel = 2 goto commit
-if errorlevel = 1 goto tests
-
-:commit
-echo on
-svn commit -F comment.tmp
-goto exit
-
-:tests
-echo on
-ant clean-all
-ant load-demo
-ant run-tests
-echo off
-
-echo You can now do the commit by hand if all is OK. The comment grabbed from trunk by the merge is in the file comment.tmp at root
-
-:exit
-pause
-=======
 echo off
 rem #####################################################################
 rem Licensed to the Apache Software Foundation (ASF) under one
@@ -131,5 +62,4 @@
 echo You can now do the commit by hand if all is OK. The comment grabbed from trunk by the merge is in the file comment.tmp at root
 
 :exit
-pause
->>>>>>> 6d9256a3
+pause