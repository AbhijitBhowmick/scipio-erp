--- conflicted
+++ resolved
@@ -1,4 +1,3 @@
-<<<<<<< HEAD
 echo off
 rem #####################################################################
 rem Licensed to the Apache Software Foundation (ASF) under one
@@ -21,29 +20,4 @@
 
 rem to revert back a revision in local copy.
 echo on
-svn merge -c -%1 https://svn.apache.org/repos/asf/ofbiz/trunk
-=======
-echo off
-rem #####################################################################
-rem Licensed to the Apache Software Foundation (ASF) under one
-rem or more contributor license agreements.  See the NOTICE file
-rem distributed with this work for additional information
-rem regarding copyright ownership.  The ASF licenses this file
-rem to you under the Apache License, Version 2.0 (the
-rem "License"); you may not use this file except in compliance
-rem with the License.  You may obtain a copy of the License at
-rem
-rem http://www.apache.org/licenses/LICENSE-2.0
-rem
-rem Unless required by applicable law or agreed to in writing,
-rem software distributed under the License is distributed on an
-rem "AS IS" BASIS, WITHOUT WARRANTIES OR CONDITIONS OF ANY
-rem KIND, either express or implied.  See the License for the
-rem specific language governing permissions and limitations
-rem under the License.
-rem #####################################################################
-
-rem to revert back a revision in local copy.
-echo on
-svn merge -c -%1 https://svn.apache.org/repos/asf/ofbiz/ofbiz-framework/trunk
->>>>>>> 4039f6d5
+svn merge -c -%1 https://svn.apache.org/repos/asf/ofbiz/ofbiz-framework/trunk