--- conflicted
+++ resolved
@@ -1,67 +1,3 @@
-<<<<<<< HEAD
-echo off
-rem #####################################################################
-rem Licensed to the Apache Software Foundation (ASF) under one
-rem or more contributor license agreements.  See the NOTICE file
-rem distributed with this work for additional information
-rem regarding copyright ownership.  The ASF licenses this file
-rem to you under the Apache License, Version 2.0 (the
-rem "License"); you may not use this file except in compliance
-rem with the License.  You may obtain a copy of the License at
-rem
-rem http://www.apache.org/licenses/LICENSE-2.0
-rem
-rem Unless required by applicable law or agreed to in writing,
-rem software distributed under the License is distributed on an
-rem "AS IS" BASIS, WITHOUT WARRANTIES OR CONDITIONS OF ANY
-rem KIND, either express or implied.  See the License for the
-rem specific language governing permissions and limitations
-rem under the License.
-rem #####################################################################
-
-%~d0
-set OFBIZ_HOME=%~p0
-
-rem ### Console log file
-rem set OFBIZ_LOG=runtime\logs\console.log
-
-rem ### Delete the last log
-rem del %OFBIZ_LOG%
-
-rem ###VM args block ####################################################
-rem set MEMIF=-Xms128M -Xmx512M -XX:MaxPermSize=512m
-rem # RMI settings
-rem set DEBUG=-Dsun.rmi.server.exceptionTrace=true
-rem # Automatic IP address for Windows
-rem ipconfig | find "IP." | find /v "::" | find /v "0.0.0.0" > tmp.tmp
-rem for /f "tokens=2* delims=:" %%a in (tmp.tmp)  do for %%b IN (%%a) do set IPADDR=%%b
-rem del tmp.tmp
-rem set RMIIF=-Djava.rmi.server.hostname=%IPADDR%
-rem # Not needed anymore, for history
-rem set MISC=-Duser.language=en
-rem set VMARGS=%MEMIF% %MISC% %DEBUG% %RMIIF%
-rem ####################################################################
-
-rem ### Worldpay Config
-rem set VMARGS=-Xbootclasspath/p:applications\accounting\lib\cryptix.jar %VMARGS%
-
-
-rem ### Different ways of launching OFBiz ##############################
-rem ### start ofbiz with previous set VMARGS
-rem "%JAVA_HOME%\bin\java" %VMARGS% -jar ofbiz.jar > %OFBIZ_LOG%
-
-rem ### This one is for more of a debugging mode
-rem "%JAVA_HOME%\bin\java" -Xms128M -Xmx512M -XX:MaxPermSize=512m -Xdebug -Xnoagent -Djava.compiler=NONE -Xrunjdwp:transport=dt_socket,server=y,suspend=n,address=5005 -jar ofbiz.jar > runtime\logs\console.log
-
-rem ### Simple easy to read line
-cd %OFBIZ_HOME%
-echo on
-"%JAVA_HOME%\bin\java" -Xms128M -Xmx3512M -XX:MaxPermSize=1024m -Xdebug -Xnoagent -Dsolr.solr.home=applications/solr/ -Djava.compiler=NONE -Xrunjdwp:transport=dt_socket,server=y,suspend=n,address=8091 -jar ofbiz.jar
-echo off
-rem ### If you would prefer the console output to be logged rather than displayed switch out the above line for this one
-rem "%JAVA_HOME%\bin\java" -Xms128M -Xmx512M -XX:MaxPermSize=512m -jar ofbiz.jar > runtime\logs\console.log
- 
-=======
 echo off
 rem #####################################################################
 rem Licensed to the Apache Software Foundation (ASF) under one
@@ -123,5 +59,4 @@
 echo off
 rem ### If you would prefer the console output to be logged rather than displayed switch out the above line for this one
 rem "%JAVA_HOME%\bin\java" -Xms128M -Xmx512M -XX:MaxPermSize=512m -jar ofbiz.jar > runtime\logs\console.log
- 
->>>>>>> c8b5a92b
+ 